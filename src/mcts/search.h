/*
  This file is part of Leela Chess Zero.
  Copyright (C) 2018 The LCZero Authors

  Leela Chess is free software: you can redistribute it and/or modify
  it under the terms of the GNU General Public License as published by
  the Free Software Foundation, either version 3 of the License, or
  (at your option) any later version.

  Leela Chess is distributed in the hope that it will be useful,
  but WITHOUT ANY WARRANTY; without even the implied warranty of
  MERCHANTABILITY or FITNESS FOR A PARTICULAR PURPOSE.  See the
  GNU General Public License for more details.

  You should have received a copy of the GNU General Public License
  along with Leela Chess.  If not, see <http://www.gnu.org/licenses/>.

  Additional permission under GNU GPL version 3 section 7

  If you modify this Program, or any covered work, by linking or
  combining it with NVIDIA Corporation's libraries from the NVIDIA CUDA
  Toolkit and the NVIDIA CUDA Deep Neural Network library (or a
  modified version of those libraries), containing parts covered by the
  terms of the respective license agreement, the licensors of this
  Program grant you additional permission to convey the resulting work.
*/

#pragma once

#include <array>
#include <condition_variable>
#include <functional>
#include <optional>
#include <shared_mutex>
#include <thread>
#include <tuple>
#include <vector>

#include "chess/callbacks.h"
#include "chess/uciloop.h"
#include "mcts/node.h"
#include "mcts/params.h"
#include "mcts/stoppers/timemgr.h"
#include "neural/cache.h"
#include "syzygy/syzygy.h"
#include "utils/logging.h"
#include "utils/mutex.h"

namespace lczero {

typedef std::vector<std::tuple<Node*, int, int>> BackupPath;

class Search {
 public:
  Search(const NodeTree& tree, Network* network,
         std::unique_ptr<UciResponder> uci_responder,
         const MoveList& searchmoves,
         std::chrono::steady_clock::time_point start_time,
<<<<<<< HEAD
         std::unique_ptr<SearchStopper> stopper, bool infinite,
         const OptionsDict& options, NNCache* cache, TranspositionTable* tt,
=======
         std::unique_ptr<SearchStopper> stopper, bool infinite, bool ponder,
         const OptionsDict& options, NNCache* cache,
>>>>>>> 208e7185
         SyzygyTablebase* syzygy_tb);

  ~Search();

  // Starts worker threads and returns immediately.
  void StartThreads(size_t how_many);

  // Starts search with k threads and wait until it finishes.
  void RunBlocking(size_t threads);

  // Stops search. At the end bestmove will be returned. The function is not
  // blocking, so it returns before search is actually done.
  void Stop();
  // Stops search, but does not return bestmove. The function is not blocking.
  void Abort();
  // Blocks until all worker thread finish.
  void Wait();
  // Returns whether search is active. Workers check that to see whether another
  // search iteration is needed.
  bool IsSearchActive() const;

  // Returns best move, from the point of view of white player. And also ponder.
  // May or may not use temperature, according to the settings.
  std::pair<Move, Move> GetBestMove();

  // Returns the evaluation of the best move, WITHOUT temperature. This differs
  // from the above function; with temperature enabled, these two functions may
  // return results from different possible moves. If @move and @is_terminal are
  // not nullptr they are set to the best move and whether it leads to a
  // terminal node respectively.
  Eval GetBestEval(Move* move = nullptr, bool* is_terminal = nullptr) const;
  // Returns the total number of playouts in the search.
  std::int64_t GetTotalPlayouts() const;
  // Returns the search parameters.
  const SearchParams& GetParams() const { return params_; }

  // If called after GetBestMove, another call to GetBestMove will have results
  // from temperature having been applied again.
  void ResetBestMove();

  // Returns NN eval for a given node from cache, if that node is cached.
  NNCacheLock GetCachedNNEval(const PositionHistory& history) const;

 private:
  // Computes the best move, maybe with temperature (according to the settings).
  void EnsureBestMoveKnown();

  // Returns a child with most visits, with or without temperature.
  // NoTemperature is safe to use on non-extended nodes, while WithTemperature
  // accepts only nodes with at least 1 visited child.
  EdgeAndNode GetBestChildNoTemperature(Node* parent, int depth) const;
  std::vector<EdgeAndNode> GetBestChildrenNoTemperature(Node* parent, int count,
                                                        int depth) const;
  EdgeAndNode GetBestRootChildWithTemperature(float temperature) const;

  int64_t GetTimeSinceStart() const;
  int64_t GetTimeSinceFirstBatch() const;
  void MaybeTriggerStop(const IterationStats& stats, StoppersHints* hints);
  void MaybeOutputInfo();
  void SendUciInfo();  // Requires nodes_mutex_ to be held.
  // Sets stop to true and notifies watchdog thread.
  void FireStopInternal();

  void SendMovesStats() const;
  // Function which runs in a separate thread and watches for time and
  // uci `stop` command;
  void WatchdogThread();

  // Fills IterationStats with global (rather than per-thread) portion of search
  // statistics. Currently all stats there (in IterationStats) are global
  // though.
  void PopulateCommonIterationStats(IterationStats* stats);

  // Returns verbose information about given node, as vector of strings.
  // Node can only be root or ponder (depth 1).
  std::vector<std::string> GetVerboseStats(Node* node) const;

  // Returns the draw score at the root of the search. At odd depth pass true to
  // the value of @is_odd_depth to change the sign of the draw score.
  // Depth of a root node is 0 (even number).
  float GetDrawScore(bool is_odd_depth) const;

  // Ensure that all shared collisions are cancelled and clear them out.
  void CancelSharedCollisions();

  mutable Mutex counters_mutex_ ACQUIRED_AFTER(nodes_mutex_);
  // Tells all threads to stop.
  std::atomic<bool> stop_{false};
  // Condition variable used to watch stop_ variable.
  std::condition_variable watchdog_cv_;
  // Tells whether it's ok to respond bestmove when limits are reached.
  // If false (e.g. during ponder or `go infinite`) the search stops but nothing
  // is responded until `stop` uci command.
  bool ok_to_respond_bestmove_ GUARDED_BY(counters_mutex_) = true;
  // There is already one thread that responded bestmove, other threads
  // should not do that.
  bool bestmove_is_sent_ GUARDED_BY(counters_mutex_) = false;
  // Stored so that in the case of non-zero temperature GetBestMove() returns
  // consistent results.
  Move final_bestmove_ GUARDED_BY(counters_mutex_);
  Move final_pondermove_ GUARDED_BY(counters_mutex_);
  std::unique_ptr<SearchStopper> stopper_ GUARDED_BY(counters_mutex_);

  Mutex threads_mutex_;
  std::vector<std::thread> threads_ GUARDED_BY(threads_mutex_);

  Node* root_node_;
  NNCache* cache_;
  TranspositionTable* tt_;
  SyzygyTablebase* syzygy_tb_;
  // Fixed positions which happened before the search.
  const PositionHistory& played_history_;

  Network* const network_;
  const SearchParams params_;
  const MoveList searchmoves_;
  const std::chrono::steady_clock::time_point start_time_;
  int64_t initial_visits_;
  // root_is_in_dtz_ must be initialized before root_move_filter_.
  bool root_is_in_dtz_ = false;
  // tb_hits_ must be initialized before root_move_filter_.
  std::atomic<int> tb_hits_{0};
  const MoveList root_move_filter_;

  mutable SharedMutex nodes_mutex_;
  EdgeAndNode current_best_edge_ GUARDED_BY(nodes_mutex_);
  Edge* last_outputted_info_edge_ GUARDED_BY(nodes_mutex_) = nullptr;
  ThinkingInfo last_outputted_uci_info_ GUARDED_BY(nodes_mutex_);
  int64_t total_playouts_ GUARDED_BY(nodes_mutex_) = 0;
  int64_t total_batches_ GUARDED_BY(nodes_mutex_) = 0;
  // Maximum search depth = length of longest path taken in PickNodetoExtend.
  uint16_t max_depth_ GUARDED_BY(nodes_mutex_) = 0;
  // Cumulative depth of all paths taken in PickNodetoExtend.
  uint64_t cum_depth_ GUARDED_BY(nodes_mutex_) = 0;

  std::optional<std::chrono::steady_clock::time_point> nps_start_time_
      GUARDED_BY(counters_mutex_);

  std::atomic<int> pending_searchers_{0};
  std::atomic<int> backend_waiting_counter_{0};
  std::atomic<int> thread_count_{0};

  std::vector<std::pair<const BackupPath, int>> shared_collisions_
      GUARDED_BY(nodes_mutex_);

  std::unique_ptr<UciResponder> uci_responder_;
  ContemptMode contempt_mode_;
  friend class SearchWorker;
};

// Single thread worker of the search engine.
// That used to be just a function Search::Worker(), but to parallelize it
// within one thread, have to split into stages.
class SearchWorker {
 public:
  SearchWorker(Search* search, const SearchParams& params, int id)
      : search_(search),
        history_(search_->played_history_),
        params_(params),
        moves_left_support_(search_->network_->GetCapabilities().moves_left !=
                            pblczero::NetworkFormat::MOVES_LEFT_NONE) {
    search_->network_->InitThread(id);
    for (int i = 0; i < params.GetTaskWorkersPerSearchWorker(); i++) {
      task_workspaces_.emplace_back();
      task_threads_.emplace_back([this, i]() {
        this->RunTasks(i);
      });
    }
  }

  ~SearchWorker() {
    {
      task_count_.store(-1, std::memory_order_release);
      Mutex::Lock lock(picking_tasks_mutex_);
      exiting_ = true;
      task_added_.notify_all();
    }
    for (size_t i = 0; i < task_threads_.size(); i++) {
      task_threads_[i].join();
    }
  }

  // Runs iterations while needed.
  void RunBlocking() {
    LOGFILE << "Started search thread.";
    try {
      // A very early stop may arrive before this point, so the test is at the
      // end to ensure at least one iteration runs before exiting.
      do {
        ExecuteOneIteration();
      } while (search_->IsSearchActive());
    } catch (std::exception& e) {
      std::cerr << "Unhandled exception in worker thread: " << e.what()
                << std::endl;
      abort();
    }
  }

  // Does one full iteration of MCTS search:
  // 1. Initialize internal structures.
  // 2. Gather minibatch.
  // 3. Prefetch into cache.
  // 4. Run NN computation.
  // 5. Retrieve NN computations (and terminal values) into nodes.
  // 6. Propagate the new nodes' information to all their parents in the tree.
  // 7. Update the Search's status and progress information.
  void ExecuteOneIteration();

  // The same operations one by one:
  // 1. Initialize internal structures.
  // @computation is the computation to use on this iteration.
  void InitializeIteration(std::unique_ptr<NetworkComputation> computation);

  // 2. Gather minibatch.
  void GatherMinibatch();

  // 2b. Copy collisions into shared_collisions_.
  void CollectCollisions();

  // 3. Prefetch into cache.
  void MaybePrefetchIntoCache();

  // 4. Run NN computation.
  void RunNNComputation();

  // 5. Retrieve NN computations (and terminal values) into nodes.
  void FetchMinibatchResults();

  // 6. Propagate the new nodes' information to all their parents in the tree.
  void DoBackupUpdate();

  // 7. Update the Search's status and progress information.
  void UpdateCounters();

 private:
  struct NodeToProcess {
    bool IsExtendable() const {
      return !is_collision && !node->IsTerminal() && !node->GetLowNode();
    }
    bool IsCollision() const { return is_collision; }
    bool CanEvalOutOfOrder() const {
      return is_tt_hit || is_cache_hit || node->IsTerminal() ||
             node->GetLowNode();
    }
    bool ShouldAddToInput() const { return nn_queried && !is_tt_hit; }

    // The path to the node to extend.
    BackupPath path;
    // The node to extend.
    Node* node;
    int multivisit = 0;
    // If greater than multivisit, and other parameters don't imply a lower
    // limit, multivist could be increased to this value without additional
    // change in outcome of next selection.
    int maxvisit = 0;
    bool nn_queried = false;
    bool is_tt_hit = false;
    bool is_cache_hit = false;
    bool is_collision = false;

    // Details that are filled in as we go.
    uint64_t hash;
    std::shared_ptr<LowNode> tt_low_node;
    NNCacheLock lock;
    PositionHistory history;
    bool ooo_completed = false;

    // Repetition draws.
    int repetitions = 0;

    static NodeToProcess Collision(const BackupPath& path, int collision_count,
                                   int max_count) {
      return NodeToProcess(path, collision_count, max_count);
    }
    static NodeToProcess Visit(const BackupPath& path,
                               const PositionHistory& history) {
      return NodeToProcess(path, history);
    }

    // Method to allow NodeToProcess to conform as a 'Computation'. Only safe
    // to call if is_cache_hit is true in the multigather path.
    std::shared_ptr<NNEval> GetNNEval(int) const { return lock->eval; }

    std::string DebugString() const {
      std::ostringstream oss;
      oss << "<NodeToProcess> This:" << this << " Depth:" << path.size()
          << " Node:" << node << " Multivisit:" << multivisit
          << " Maxvisit:" << maxvisit << " NNQueried:" << nn_queried
          << " TTHit:" << is_tt_hit << " CacheHit:" << is_cache_hit
          << " Collision:" << is_collision << " OOO:" << ooo_completed
          << " Repetitions:" << repetitions << " Path:";
      for (auto it = path.cbegin(); it != path.cend(); ++it) {
        if (it != path.cbegin()) oss << "->";
        auto n = std::get<0>(*it);
        auto nl = n->GetLowNode();
        oss << n << ":" << n->GetNInFlight();
        if (nl) {
          oss << "(" << nl << ":" << nl->GetNInFlight() << ")";
        }
      }
      oss << " --- " << std::get<0>(path.back())->DebugString();
      if (node->GetLowNode())
        oss << " --- " << node->GetLowNode()->DebugString();

      return oss.str();
    }

   private:
    NodeToProcess(const BackupPath& path, int multivisit, int max_count)
        : path(path),
          node(std::get<0>(path.back())),
          multivisit(multivisit),
          maxvisit(max_count),
          is_collision(true),
          repetitions(0) {}
    NodeToProcess(const BackupPath& path, const PositionHistory& in_history)
        : path(path),
          node(std::get<0>(path.back())),
          multivisit(1),
          maxvisit(0),
          is_collision(false),
          history(in_history),
          repetitions(std::get<1>(path.back())) {}
  };

  // Holds per task worker scratch data
  struct TaskWorkspace {
    std::array<Node::Iterator, 256> cur_iters;
    std::vector<std::unique_ptr<std::array<int, 256>>> vtp_buffer;
    std::vector<std::unique_ptr<std::array<int, 256>>> visits_to_perform;
    std::vector<int> vtp_last_filled;
    std::vector<int> current_path;
    BackupPath full_path;
    TaskWorkspace() {
      vtp_buffer.reserve(30);
      visits_to_perform.reserve(30);
      vtp_last_filled.reserve(30);
      current_path.reserve(30);
      full_path.reserve(30);
    }
  };

  struct PickTask {
    enum PickTaskType { kGathering, kProcessing };
    PickTaskType task_type;

    // For task type gathering.
    BackupPath start_path;
    Node* start;
    int collision_limit;
    PositionHistory history;
    std::vector<NodeToProcess> results;

    // Task type post gather processing.
    int start_idx;
    int end_idx;

    bool complete = false;

    PickTask(const BackupPath& start_path, const PositionHistory& in_history,
             int collision_limit)
        : task_type(kGathering),
          start_path(start_path),
          start(std::get<0>(start_path.back())),
          collision_limit(collision_limit),
          history(in_history) {}
    PickTask(int start_idx, int end_idx)
        : task_type(kProcessing), start_idx(start_idx), end_idx(end_idx) {}
  };

  NodeToProcess PickNodeToExtend(int collision_limit);
  bool AddNodeToComputation(Node* node);
  int PrefetchIntoCache(Node* node, int budget, bool is_odd_depth);
  // Adjust parameters for updating node @n and its parent low node if node is
  // terminal or its child low node is a transposition. Also update bounds and
  // terminal status of node @n using information from its child low node.
  // Return true if adjustment happened.
  bool MaybeAdjustForTerminalOrTransposition(Node* n, int nr, int nm,
                                             std::shared_ptr<LowNode>& nl,
                                             float& v, float& d, float& m,
                                             uint32_t& n_to_fix, float& v_delta,
                                             float& d_delta, float& m_delta,
                                             bool& update_parent_bounds) const;
  void DoBackupUpdateSingleNode(const NodeToProcess& node_to_process);
  // Returns whether a node's bounds were set based on its children.
  bool MaybeSetBounds(Node* p, float m, uint32_t* n_to_fix, float* v_delta,
                      float* d_delta, float* m_delta) const;
  void PickNodesToExtend(int collision_limit);
  void PickNodesToExtendTask(const BackupPath& path, int collision_limit,
                             PositionHistory& history,
                             std::vector<NodeToProcess>* receiver,
                             TaskWorkspace* workspace);

  // Check if the situation described by @depth under root and @position is a
  // safe two-fold or a draw by repetition and return the number of safe
  // repetitions and moves_left.
  std::pair<int, int> GetRepetitions(int depth, const Position& position);
  // Check if there is a reason to stop picking and pick @node.
  bool ShouldStopPickingHere(Node* node, bool is_root_node, int repetitions);
  void ProcessPickedTask(int batch_start, int batch_end);
  void ExtendNode(NodeToProcess& picked_node);
  template <typename Computation>
  void FetchSingleNodeResult(NodeToProcess* node_to_process,
                             const Computation& computation,
                             int idx_in_computation);
  void RunTasks(int tid);
  void ResetTasks();
  // Returns how many tasks there were.
  int WaitForTasks();

  Search* const search_;
  // List of nodes to process.
  std::vector<NodeToProcess> minibatch_;
  std::unique_ptr<CachingComputation> computation_;
  // History is reset and extended by PickNodeToExtend().
  PositionHistory history_;
  int number_out_of_order_ = 0;
  const SearchParams& params_;
  std::unique_ptr<Node> precached_node_;
  const bool moves_left_support_;
  IterationStats iteration_stats_;
  StoppersHints latest_time_manager_hints_;

  // Multigather task related fields.

  Mutex picking_tasks_mutex_;
  std::vector<PickTask> picking_tasks_;
  std::atomic<int> task_count_ = -1;
  std::atomic<int> task_taking_started_ = 0;
  std::atomic<int> tasks_taken_ = 0;
  std::atomic<int> completed_tasks_ = 0;
  std::condition_variable task_added_;
  std::vector<std::thread> task_threads_;
  std::vector<TaskWorkspace> task_workspaces_;
  TaskWorkspace main_workspace_;
  bool exiting_ = false;
};

}  // namespace lczero<|MERGE_RESOLUTION|>--- conflicted
+++ resolved
@@ -56,13 +56,8 @@
          std::unique_ptr<UciResponder> uci_responder,
          const MoveList& searchmoves,
          std::chrono::steady_clock::time_point start_time,
-<<<<<<< HEAD
-         std::unique_ptr<SearchStopper> stopper, bool infinite,
+         std::unique_ptr<SearchStopper> stopper, bool infinite, bool ponder,
          const OptionsDict& options, NNCache* cache, TranspositionTable* tt,
-=======
-         std::unique_ptr<SearchStopper> stopper, bool infinite, bool ponder,
-         const OptionsDict& options, NNCache* cache,
->>>>>>> 208e7185
          SyzygyTablebase* syzygy_tb);
 
   ~Search();
