/*
  This file is part of Leela Chess Zero.
  Copyright (C) 2018-2019 The LCZero Authors

  Leela Chess is free software: you can redistribute it and/or modify
  it under the terms of the GNU General Public License as published by
  the Free Software Foundation, either version 3 of the License, or
  (at your option) any later version.

  Leela Chess is distributed in the hope that it will be useful,
  but WITHOUT ANY WARRANTY; without even the implied warranty of
  MERCHANTABILITY or FITNESS FOR A PARTICULAR PURPOSE.  See the
  GNU General Public License for more details.

  You should have received a copy of the GNU General Public License
  along with Leela Chess.  If not, see <http://www.gnu.org/licenses/>.

  Additional permission under GNU GPL version 3 section 7

  If you modify this Program, or any covered work, by linking or
  combining it with NVIDIA Corporation's libraries from the NVIDIA CUDA
  Toolkit and the NVIDIA CUDA Deep Neural Network library (or a
  modified version of those libraries), containing parts covered by the
  terms of the respective license agreement, the licensors of this
  Program grant you additional permission to convey the resulting work.
*/

#pragma once

#include "neural/encoder.h"
#include "utils/optionsdict.h"
#include "utils/optionsparser.h"

namespace lczero {

enum class ContemptPerspective { STM, WHITE, BLACK, NONE };

class SearchParams {
 public:
  SearchParams(const OptionsDict& options);
  SearchParams(const SearchParams&) = delete;

  // Use struct for WDLRescaleParams calculation to make them const.
  struct WDLRescaleParams {
    WDLRescaleParams(float r, float d) {
      ratio = r;
      diff = d;
    }
    float ratio;
    float diff;
  };

  // Populates UciOptions with search parameters.
  static void Populate(OptionsParser* options);

  // Parameter getters.
  uint32_t GetMiniBatchSize() const { return kMiniBatchSize; }
  float GetCpuct(bool at_root) const { return at_root ? kCpuctAtRoot : kCpuct; }
  float GetCpuctBase(bool at_root) const {
    return at_root ? kCpuctBaseAtRoot : kCpuctBase;
  }
  float GetCpuctFactor(bool at_root) const {
    return at_root ? kCpuctFactorAtRoot : kCpuctFactor;
  }
  bool GetTwoFoldDraws() const { return kTwoFoldDraws; }
  float GetTemperature() const { return options_.Get<float>(kTemperatureId); }
  float GetTemperatureVisitOffset() const {
    return options_.Get<float>(kTemperatureVisitOffsetId);
  }
  int GetTempDecayMoves() const { return options_.Get<int>(kTempDecayMovesId); }
  int GetTempDecayDelayMoves() const {
    return options_.Get<int>(kTempDecayDelayMovesId);
  }
  int GetTemperatureCutoffMove() const {
    return options_.Get<int>(kTemperatureCutoffMoveId);
  }
  float GetTemperatureEndgame() const {
    return options_.Get<float>(kTemperatureEndgameId);
  }
  float GetTemperatureWinpctCutoff() const {
    return options_.Get<float>(kTemperatureWinpctCutoffId);
  }
  float GetNoiseEpsilon() const { return kNoiseEpsilon; }
  float GetNoiseAlpha() const { return kNoiseAlpha; }
  bool GetVerboseStats() const { return options_.Get<bool>(kVerboseStatsId); }
  bool GetLogLiveStats() const { return options_.Get<bool>(kLogLiveStatsId); }
  bool GetFpuAbsolute(bool at_root) const {
    return at_root ? kFpuAbsoluteAtRoot : kFpuAbsolute;
  }
  float GetFpuValue(bool at_root) const {
    return at_root ? kFpuValueAtRoot : kFpuValue;
  }
  int GetCacheHistoryLength() const { return kCacheHistoryLength; }
  float GetPolicySoftmaxTemp() const { return kPolicySoftmaxTemp; }
  int GetMaxCollisionEvents() const { return kMaxCollisionEvents; }
  int GetMaxCollisionVisits() const { return kMaxCollisionVisits; }
  bool GetOutOfOrderEval() const { return kOutOfOrderEval; }
  bool GetStickyEndgames() const { return kStickyEndgames; }
  bool GetSyzygyFastPlay() const { return kSyzygyFastPlay; }
  int GetMultiPv() const { return options_.Get<int>(kMultiPvId); }
  bool GetPerPvCounters() const { return options_.Get<bool>(kPerPvCountersId); }
  std::string GetScoreType() const {
    return options_.Get<std::string>(kScoreTypeId);
  }
  FillEmptyHistory GetHistoryFill() const { return kHistoryFill; }
  float GetMovesLeftMaxEffect() const { return kMovesLeftMaxEffect; }
  float GetMovesLeftThreshold() const { return kMovesLeftThreshold; }
  float GetMovesLeftSlope() const { return kMovesLeftSlope; }
  float GetMovesLeftConstantFactor() const { return kMovesLeftConstantFactor; }
  float GetMovesLeftScaledFactor() const { return kMovesLeftScaledFactor; }
  float GetMovesLeftQuadraticFactor() const {
    return kMovesLeftQuadraticFactor;
  }
  bool GetDisplayCacheUsage() const { return kDisplayCacheUsage; }
  int GetMaxConcurrentSearchers() const { return kMaxConcurrentSearchers; }
  ContemptPerspective GetContemptPerspective() const {
    return kContemptPerspective;
  }
  float GetSidetomoveDrawScore() const { return kDrawScoreSidetomove; }
  float GetOpponentDrawScore() const { return kDrawScoreOpponent; }
  float GetWhiteDrawDelta() const { return kDrawScoreWhite; }
  float GetBlackDrawDelta() const { return kDrawScoreBlack; }
<<<<<<< HEAD
  uint32_t GetMaxOutOfOrderEvals() const { return kMaxOutOfOrderEvals; }
=======
  float GetWDLRescaleRatio() const { return kWDLRescaleParams.ratio; }
  float GetWDLRescaleDiff() const { return kWDLRescaleParams.diff; }
  float GetWDLEvalObjectivity() const { return kWDLEvalObjectivity; }
  int GetMaxOutOfOrderEvals() const { return kMaxOutOfOrderEvals; }
>>>>>>> 7e714609
  float GetNpsLimit() const { return kNpsLimit; }

  int GetTaskWorkersPerSearchWorker() const {
    return kTaskWorkersPerSearchWorker;
  }
  int GetMinimumWorkSizeForProcessing() const {
    return kMinimumWorkSizeForProcessing;
  }
  int GetMinimumWorkSizeForPicking() const {
    return kMinimumWorkSizeForPicking;
  }
  int GetMinimumRemainingWorkSizeForPicking() const {
    return kMinimumRemainingWorkSizeForPicking;
  }
  int GetMinimumWorkPerTaskForProcessing() const {
    return kMinimumWorkPerTaskForProcessing;
  }
  int GetIdlingMinimumWork() const { return kIdlingMinimumWork; }
  int GetThreadIdlingThreshold() const { return kThreadIdlingThreshold; }
  int GetMaxCollisionVisitsScalingStart() const {
    return kMaxCollisionVisitsScalingStart;
  }
  int GetMaxCollisionVisitsScalingEnd() const {
    return kMaxCollisionVisitsScalingEnd;
  }
  float GetMaxCollisionVisitsScalingPower() const {
    return kMaxCollisionVisitsScalingPower;
  }

  // Search parameter IDs.
  static const OptionId kMiniBatchSizeId;
  static const OptionId kCpuctId;
  static const OptionId kCpuctAtRootId;
  static const OptionId kCpuctBaseId;
  static const OptionId kCpuctBaseAtRootId;
  static const OptionId kCpuctFactorId;
  static const OptionId kCpuctFactorAtRootId;
  static const OptionId kRootHasOwnCpuctParamsId;
  static const OptionId kTwoFoldDrawsId;
  static const OptionId kTemperatureId;
  static const OptionId kTempDecayMovesId;
  static const OptionId kTempDecayDelayMovesId;
  static const OptionId kTemperatureCutoffMoveId;
  static const OptionId kTemperatureEndgameId;
  static const OptionId kTemperatureWinpctCutoffId;
  static const OptionId kTemperatureVisitOffsetId;
  static const OptionId kNoiseEpsilonId;
  static const OptionId kNoiseAlphaId;
  static const OptionId kVerboseStatsId;
  static const OptionId kLogLiveStatsId;
  static const OptionId kFpuStrategyId;
  static const OptionId kFpuValueId;
  static const OptionId kFpuStrategyAtRootId;
  static const OptionId kFpuValueAtRootId;
  static const OptionId kCacheHistoryLengthId;
  static const OptionId kPolicySoftmaxTempId;
  static const OptionId kMaxCollisionEventsId;
  static const OptionId kMaxCollisionVisitsId;
  static const OptionId kOutOfOrderEvalId;
  static const OptionId kStickyEndgamesId;
  static const OptionId kSyzygyFastPlayId;
  static const OptionId kMultiPvId;
  static const OptionId kPerPvCountersId;
  static const OptionId kScoreTypeId;
  static const OptionId kHistoryFillId;
  static const OptionId kMovesLeftMaxEffectId;
  static const OptionId kMovesLeftThresholdId;
  static const OptionId kMovesLeftConstantFactorId;
  static const OptionId kMovesLeftScaledFactorId;
  static const OptionId kMovesLeftQuadraticFactorId;
  static const OptionId kMovesLeftSlopeId;
  static const OptionId kDisplayCacheUsageId;
  static const OptionId kMaxConcurrentSearchersId;
  static const OptionId kContemptPerspectiveId;
  static const OptionId kDrawScoreSidetomoveId;
  static const OptionId kDrawScoreOpponentId;
  static const OptionId kDrawScoreWhiteId;
  static const OptionId kDrawScoreBlackId;
  static const OptionId kContemptId;
  static const OptionId kContemptMaxValueId;
  static const OptionId kWDLCalibrationEloId;
  static const OptionId kWDLContemptAttenuationId;
  static const OptionId kWDLEvalObjectivityId;
  static const OptionId kWDLDrawRateTargetId;
  static const OptionId kWDLDrawRateReferenceId;
  static const OptionId kWDLBookExitBiasId;
  static const OptionId kMaxOutOfOrderEvalsId;
  static const OptionId kNpsLimitId;
  static const OptionId kTaskWorkersPerSearchWorkerId;
  static const OptionId kMinimumWorkSizeForProcessingId;
  static const OptionId kMinimumWorkSizeForPickingId;
  static const OptionId kMinimumRemainingWorkSizeForPickingId;
  static const OptionId kMinimumWorkPerTaskForProcessingId;
  static const OptionId kIdlingMinimumWorkId;
  static const OptionId kThreadIdlingThresholdId;
  static const OptionId kMaxCollisionVisitsScalingStartId;
  static const OptionId kMaxCollisionVisitsScalingEndId;
  static const OptionId kMaxCollisionVisitsScalingPowerId;
  static const OptionId kUCIOpponentId;
  static const OptionId kUCIRatingAdvId;

 private:
  const OptionsDict& options_;
  // Cached parameter values. Values have to be cached if either:
  // 1. Parameter is accessed often and has to be cached for performance
  // reasons.
  // 2. Parameter has to stay the same during the search.
  // TODO(crem) Some of those parameters can be converted to be dynamic after
  //            trivial search optimizations.
  const float kCpuct;
  const float kCpuctAtRoot;
  const float kCpuctBase;
  const float kCpuctBaseAtRoot;
  const float kCpuctFactor;
  const float kCpuctFactorAtRoot;
  const bool kTwoFoldDraws;
  const float kNoiseEpsilon;
  const float kNoiseAlpha;
  const bool kFpuAbsolute;
  const float kFpuValue;
  const bool kFpuAbsoluteAtRoot;
  const float kFpuValueAtRoot;
  const int kCacheHistoryLength;
  const float kPolicySoftmaxTemp;
  const int kMaxCollisionEvents;
  const int kMaxCollisionVisits;
  const bool kOutOfOrderEval;
  const bool kStickyEndgames;
  const bool kSyzygyFastPlay;
  const FillEmptyHistory kHistoryFill;
  const int kMiniBatchSize;
  const float kMovesLeftMaxEffect;
  const float kMovesLeftThreshold;
  const float kMovesLeftSlope;
  const float kMovesLeftConstantFactor;
  const float kMovesLeftScaledFactor;
  const float kMovesLeftQuadraticFactor;
  const bool kDisplayCacheUsage;
  const int kMaxConcurrentSearchers;
  const float kDrawScoreSidetomove;
  const float kDrawScoreOpponent;
  const float kDrawScoreWhite;
  const float kDrawScoreBlack;
  const ContemptPerspective kContemptPerspective;
  const float kContempt;
  const WDLRescaleParams kWDLRescaleParams;
  const float kWDLEvalObjectivity;
  const int kMaxOutOfOrderEvals;
  const float kNpsLimit;
  const int kTaskWorkersPerSearchWorker;
  const int kMinimumWorkSizeForProcessing;
  const int kMinimumWorkSizeForPicking;
  const int kMinimumRemainingWorkSizeForPicking;
  const int kMinimumWorkPerTaskForProcessing;
  const int kIdlingMinimumWork;
  const int kThreadIdlingThreshold;
  const int kMaxCollisionVisitsScalingStart;
  const int kMaxCollisionVisitsScalingEnd;
  const float kMaxCollisionVisitsScalingPower;
};

}  // namespace lczero<|MERGE_RESOLUTION|>--- conflicted
+++ resolved
@@ -120,14 +120,10 @@
   float GetOpponentDrawScore() const { return kDrawScoreOpponent; }
   float GetWhiteDrawDelta() const { return kDrawScoreWhite; }
   float GetBlackDrawDelta() const { return kDrawScoreBlack; }
-<<<<<<< HEAD
-  uint32_t GetMaxOutOfOrderEvals() const { return kMaxOutOfOrderEvals; }
-=======
   float GetWDLRescaleRatio() const { return kWDLRescaleParams.ratio; }
   float GetWDLRescaleDiff() const { return kWDLRescaleParams.diff; }
   float GetWDLEvalObjectivity() const { return kWDLEvalObjectivity; }
-  int GetMaxOutOfOrderEvals() const { return kMaxOutOfOrderEvals; }
->>>>>>> 7e714609
+  uint32_t GetMaxOutOfOrderEvals() const { return kMaxOutOfOrderEvals; }
   float GetNpsLimit() const { return kNpsLimit; }
 
   int GetTaskWorkersPerSearchWorker() const {
