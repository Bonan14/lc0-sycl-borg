/*
  This file is part of Leela Chess Zero.
  Copyright (C) 2018 The LCZero Authors

  Leela Chess is free software: you can redistribute it and/or modify
  it under the terms of the GNU General Public License as published by
  the Free Software Foundation, either version 3 of the License, or
  (at your option) any later version.

  Leela Chess is distributed in the hope that it will be useful,
  but WITHOUT ANY WARRANTY; without even the implied warranty of
  MERCHANTABILITY or FITNESS FOR A PARTICULAR PURPOSE.  See the
  GNU General Public License for more details.

  You should have received a copy of the GNU General Public License
  along with Leela Chess.  If not, see <http://www.gnu.org/licenses/>.

  Additional permission under GNU GPL version 3 section 7

  If you modify this Program, or any covered work, by linking or
  combining it with NVIDIA Corporation's libraries from the NVIDIA CUDA
  Toolkit and the NVIDIA CUDA Deep Neural Network library (or a
  modified version of those libraries), containing parts covered by the
  terms of the respective license agreement, the licensors of this
  Program grant you additional permission to convey the resulting work.
*/

#pragma once

#include <absl/container/flat_hash_map.h>

#include <algorithm>
#include <cmath>
#include <cstdint>
#include <cstring>
#include <iostream>
#include <memory>
#include <mutex>

#include "chess/board.h"
#include "chess/callbacks.h"
#include "chess/position.h"
#include "mcts/params.h"
#include "utils/mutex.h"

namespace lczero {

// Terminology:
// * Edge - a potential edge with a move and policy information.
// * Node - an existing edge with number of visits and evaluation.
// * LowNode - a node with number of visits, evaluation and edges.
//
// Storage:
// * Potential edges are stored in a simple array inside the LowNode as edges_.
// * Existing edges are stored in a linked list starting with a child_ pointer
//   in the LowNode and continuing with a sibling_ pointer in each Node.
// * Existing edges have a copy of their potential edge counterpart, index_
//   among potential edges and are linked to the target LowNode via the
//   low_node_ pointer.
//
// Example:
//                                 LowNode
//                                    |
//        +-------------+-------------+----------------+--------------+
//        |              |            |                |              |
//   Edge 0(Nf3)    Edge 1(Bc5)     Edge 2(a4)     Edge 3(Qxf7)    Edge 4(a3)
//    (dangling)         |           (dangling)        |           (dangling)
//                   Node, Q=0.5                    Node, Q=-0.2
//
//  Is represented as:
// +-----------------+
// | LowNode         |
// +-----------------+                                        +--------+
// | edges_          | -------------------------------------> | Edge[] |
// |                 |    +------------+                      +--------+
// | child_          | -> | Node       |                      | Nf3    |
// |                 |    +------------+                      | Bc5    |
// | ...             |    | edge_      |                      | a4     |
// |                 |    | index_ = 1 |                      | Qxf7   |
// |                 |    | q_ = 0.5   |    +------------+    | a3     |
// |                 |    | sibling_   | -> | Node       |    +--------+
// |                 |    +------------+    +------------+
// |                 |                      | edge_      |
// +-----------------+                      | index_ = 3 |
//                                          | q_ = -0.2  |
//                                          | sibling_   | -> nullptr
//                                          +------------+

// Define __i386__  or __arm__ also for 32 bit Windows.
#if defined(_M_IX86)
#define __i386__
#endif
#if defined(_M_ARM) && !defined(_M_AMD64)
#define __arm__
#endif

// Atomic unique_ptr based on the public domain code from
// https://stackoverflow.com/a/42811152 .
template <class T>
class atomic_unique_ptr {
  using pointer = T*;
  using unique_pointer = std::unique_ptr<T>;

 public:
  // Manage no pointer.
  constexpr atomic_unique_ptr() noexcept : ptr() {}

  // Make pointer @p managed.
  explicit atomic_unique_ptr(pointer p) noexcept : ptr(p) {}

  // Move the managed pointer ownership from another atomic_unique_ptr.
  atomic_unique_ptr(atomic_unique_ptr&& p) noexcept : ptr(p.release()) {}
  // Move the managed pointer ownership from another atomic_unique_ptr.
  atomic_unique_ptr& operator=(atomic_unique_ptr&& p) noexcept {
    reset(p.release());
    return *this;
  }

  // Move the managed object ownership from a unique_ptr.
  atomic_unique_ptr(unique_pointer&& p) noexcept : ptr(p.release()) {}
  // Move the managed object ownership from a unique_ptr.
  atomic_unique_ptr& operator=(unique_pointer&& p) noexcept {
    reset(p.release());
    return *this;
  }

  // Replace the managed pointer, deleting the old one.
  void reset(pointer p = pointer()) noexcept {
    auto old = ptr.exchange(p, std::memory_order_acquire);
    if (old) delete old;
  }
  // Release ownership of and delete the owned pointer.
  ~atomic_unique_ptr() { reset(); }

  // Returns the managed pointer.
  operator pointer() const noexcept { return ptr; }
  // Returns the managed pointer.
  pointer operator->() const noexcept { return ptr; }
  // Returns the managed pointer.
  pointer get() const noexcept { return ptr; }

  // Checks whether there is a managed pointer.
  explicit operator bool() const noexcept { return ptr != pointer(); }

  // Replace the managed pointer, only releasing returning the old one.
  pointer set(pointer p = pointer()) noexcept {
    return ptr.exchange(p, std::memory_order_acquire);
  }
  // Return the managed pointer and release its ownership.
  pointer release() noexcept { return set(pointer()); }

  // Move managed pointer from @source, iff the managed pointer equals
  // @expected.
  bool compare_exchange(pointer expected,
                        atomic_unique_ptr<T>& source) noexcept {
    if (ptr.compare_exchange_strong(expected, source.ptr,
                                    std::memory_order_acq_rel)) {
      source.release();
      return true;
    } else {
      return false;
    }
  }

 private:
  std::atomic<pointer> ptr;
};

class Node;
class Edge {
 public:
  // Creates array of edges from the list of moves.
  static std::unique_ptr<Edge[]> FromMovelist(const MoveList& moves);

  // Returns move from the point of view of the player making it (if as_opponent
  // is false) or as opponent (if as_opponent is true).
  Move GetMove(bool as_opponent = false) const;

  // Returns or sets value of Move policy prior returned from the neural net
  // (but can be changed by adding Dirichlet noise). Must be in [0,1].
  float GetP() const;
  void SetP(float val);

  // Debug information about the edge.
  std::string DebugString() const;

  static void SortEdges(Edge* edges, int num_edges);

 private:
  // Move corresponding to this node. From the point of view of a player,
  // i.e. black's e7e5 is stored as e2e4.
  // Root node contains move a1a1.
  Move move_;

  // Probability that this move will be made, from the policy head of the neural
  // network; compressed to a 16 bit format (5 bits exp, 11 bits significand).
  uint16_t p_ = 0;
  friend class Node;
};

struct Eval {
  float wl;
  float d;
  float ml;
};

struct NNEval {
  // To minimize the number of padding bytes and to avoid having unnecessary
  // padding when new fields are added, we arrange the fields by size, largest
  // to smallest.

  // 8 byte fields on 64-bit platforms, 4 byte on 32-bit.
  // Array of edges.
  std::unique_ptr<Edge[]> edges;

  // 4 byte fields.
  float q = 0.0f;
  float d = 0.0f;
  float m = 0.0f;

  // 1 byte fields.
  // Number of edges in @edges.
  uint8_t num_edges = 0;
};

typedef std::pair<GameResult, GameResult> Bounds;

enum class Terminal : uint8_t { NonTerminal, EndOfGame, Tablebase };

<<<<<<< HEAD
  LowNode()
      : terminal_type_(Terminal::NonTerminal),
        lower_bound_(GameResult::BLACK_WON),
        upper_bound_(GameResult::WHITE_WON),
        is_transposition(false) {}
  // Init from from another low node, but use it for NNEval only.
  LowNode(const LowNode& p)
      : wl_(p.wl_),
        d_(p.d_),
        m_(p.m_),
        num_edges_(p.num_edges_),
        rule50_ply_(p.rule50_ply_),
        is_flipped_(p.is_flipped_),
        terminal_type_(Terminal::NonTerminal),
        lower_bound_(GameResult::BLACK_WON),
        upper_bound_(GameResult::WHITE_WON),
        is_transposition(false) {
    assert(p.edges_);
    edges_ = std::make_unique<Edge[]>(num_edges_);
    std::memcpy(edges_.get(), p.edges_.get(), num_edges_ * sizeof(Edge));
  }
  // Init @edges_ with moves from @moves and 0 policy.
  LowNode(const MoveList& moves)
      : num_edges_(moves.size()),
=======
class EdgeAndNode;
template <bool is_const>
class Edge_Iterator;

template <bool is_const>
class VisitedNode_Iterator;

class LowNode;
typedef std::list<uint64_t> GCQueue;
class Node {
 public:
  using Iterator = Edge_Iterator<false>;
  using ConstIterator = Edge_Iterator<true>;

  // Takes own @index in the parent.
  Node(uint16_t index)
      : index_(index),
>>>>>>> 7fc8547b
        terminal_type_(Terminal::NonTerminal),
        lower_bound_(GameResult::BLACK_WON),
        upper_bound_(GameResult::WHITE_WON),
        repetition_(false) {}
  // Takes own @edge and @index in the parent.
  Node(const Edge& edge, uint16_t index)
      : edge_(edge),
        index_(index),
        terminal_type_(Terminal::NonTerminal),
        lower_bound_(GameResult::BLACK_WON),
        upper_bound_(GameResult::WHITE_WON),
        repetition_(false) {}
  ~Node() { UnsetLowNode(); }

  // Trim node, resetting everything except parent, sibling, edge and index.
  void Trim(GCQueue* gc_queue);

  // Get first child.
  Node* GetChild() const;
  // Get next sibling.
  atomic_unique_ptr<Node>* GetSibling() { return &sibling_; }
  // Moves sibling in.
  void MoveSiblingIn(atomic_unique_ptr<Node>& sibling) {
    sibling_ = std::move(sibling);
  }

  // Returns whether a node has children.
  bool HasChildren() const;

  // Returns sum of policy priors which have had at least one playout.
  float GetVisitedPolicy() const;
  uint32_t GetN() const { return n_; }
  uint32_t GetNInFlight() const;
  uint32_t GetChildrenVisits() const;
  uint32_t GetTotalVisits() const;
  // Returns n + n_in_flight.
  int GetNStarted() const {
    return n_ + n_in_flight_.load(std::memory_order_acquire);
  }

  float GetQ(float draw_score) const { return wl_ + draw_score * d_; }
  // Returns node eval, i.e. average subtree V for non-terminal node and -1/0/1
  // for terminal nodes.
  float GetWL() const { return wl_; }
  float GetD() const { return d_; }
  float GetM() const { return m_; }

  // Returns whether the node is known to be draw/lose/win.
  bool IsTerminal() const { return terminal_type_ != Terminal::NonTerminal; }
  bool IsTbTerminal() const { return terminal_type_ == Terminal::Tablebase; }
  Bounds GetBounds() const { return {lower_bound_, upper_bound_}; }

  uint8_t GetNumEdges() const;

  // Makes the node terminal and sets it's score.
  void MakeTerminal(GameResult result, float plies_left = 1.0f,
                    Terminal type = Terminal::EndOfGame);
  // Makes the node not terminal and recomputes bounds, visits and values.
  // Changes low node as well unless @also_low_node is false.
  void MakeNotTerminal(bool also_low_node = true);
  void SetBounds(GameResult lower, GameResult upper);

  // If this node is not in the process of being expanded by another thread
  // (which can happen only if n==0 and n-in-flight==1), mark the node as
  // "being updated" by incrementing n-in-flight, and return true.
  // Otherwise return false.
  bool TryStartScoreUpdate();
  // Decrements n-in-flight back.
  void CancelScoreUpdate(uint32_t multivisit);
  // Updates the node with newly computed value v.
  // Updates:
  // * Q (weighted average of all V in a subtree)
  // * N (+=multivisit)
  // * N-in-flight (-=multivisit)
  void FinalizeScoreUpdate(float v, float d, float m, uint32_t multivisit);
  // Like FinalizeScoreUpdate, but it updates n existing visits by delta amount.
  void AdjustForTerminal(float v, float d, float m, uint32_t multivisit);
  // When search decides to treat one visit as several (in case of collisions
  // or visiting terminal nodes several times), it amplifies the visit by
  // incrementing n_in_flight.
  void IncrementNInFlight(uint32_t multivisit);

  // Returns range for iterating over edges.
  ConstIterator Edges() const;
  Iterator Edges();

  // Returns range for iterating over child nodes with N > 0.
  VisitedNode_Iterator<true> VisitedNodes() const;
  VisitedNode_Iterator<false> VisitedNodes();

  // Deletes all children except one.
  // The node provided may be moved, so should not be relied upon to exist
  // afterwards.
  void ReleaseChildrenExceptOne(Node* node_to_save, GCQueue* gc_queue) const;

  // Returns move from the point of view of the player making it (if as_opponent
  // is false) or as opponent (if as_opponent is true).
  Move GetMove(bool as_opponent = false) const {
    return edge_.GetMove(as_opponent);
  }
  // Returns or sets value of Move policy prior returned from the neural net
  // (but can be changed by adding Dirichlet noise or when turning terminal).
  // Must be in [0,1].
  float GetP() const { return edge_.GetP(); }
  void SetP(float val) { edge_.SetP(val); }

  LowNode* GetLowNode() const { return low_node_; }

  void SetLowNode(LowNode* low_node);
  void UnsetLowNode();

  // Debug information about the node.
  std::string DebugString() const;
  // Return string describing the edge from node's parent to its low node in the
  // Graphviz dot format.
  std::string DotEdgeString(bool as_opponent = false,
                            const LowNode* parent = nullptr) const;
  // Return string describing the graph starting at this node in the Graphviz
  // dot format.
  std::string DotGraphString(bool as_opponent = false) const;

  // Returns true if graph under this node has every n_in_flight_ == 0 and
  // prints offending nodes and low nodes and stats to cerr otherwise.
  bool ZeroNInFlight() const;

  void SortEdges() const;

  // Index in parent's edges - useful for correlated ordering.
  uint16_t Index() const { return index_; }

  void SetRepetition() { repetition_ = true; }
  bool IsRepetition() const { return repetition_; }

  uint64_t GetHash() const;
  bool IsTT() const;

  bool WLDMInvariantsHold() const;

  // Used to reconstruct polyglot hash for TT entry.
  void SetRule50Ply(uint8_t ply) { rule50_ply_ = ply; }
  uint8_t GetRule50Ply() const { return rule50_ply_; }

  // Used to reconstruct polyglot move from TT entry.
  void SetFlipped(bool flipped) { is_flipped_ = flipped; }
  bool GetFlipped() const { return is_flipped_; }

 private:
  // To minimize the number of padding bytes and to avoid having unnecessary
  // padding when new fields are added, we arrange the fields by size, largest
  // to smallest.

  // 8 byte fields.
  // Average value (from value head of neural network) of all visited nodes in
  // subtree. For terminal nodes, eval is stored. This is from the perspective
  // of the player who "just" moved to reach this position, rather than from
  // the perspective of the player-to-move for the position. WL stands for "W
  // minus L". Is equal to Q if draw score is 0.
  double wl_ = 0.0f;

  // 8 byte fields on 64-bit platforms, 4 byte on 32-bit.
  // Pointer to the low node.
  LowNode* low_node_ = nullptr;
  // Pointer to a next sibling. nullptr if there are no further siblings.
  atomic_unique_ptr<Node> sibling_;

  // 4 byte fields.
  // Averaged draw probability. Works similarly to WL, except that D is not
  // flipped depending on the side to move.
  float d_ = 0.0f;
  // Estimated remaining plies.
  float m_ = 0.0f;
  // How many completed visits this node had.
  uint32_t n_ = 0;
  // (AKA virtual loss.) How many threads currently process this node (started
  // but not finished). This value is added to n during selection which node
  // to pick in MCTS, and also when selecting the best move.
  std::atomic<uint32_t> n_in_flight_ = 0;

  // Move and policy for this edge.
  Edge edge_;

  // 2 byte fields.
  // Index of this node is parent's edge list.
  uint16_t index_;

  // 1 byte fields.
<<<<<<< HEAD
  // Number of edges in @edges_.
  uint8_t num_edges_ = 0;
  // Number of parents.
  uint8_t num_parents_ = 0;
  // Used for retrieving polyglot hash.
  uint8_t rule50_ply_ = 0;
  // Used for retrieving polyglot move.
  bool is_flipped_ : 1;
=======
>>>>>>> 7fc8547b
  // Bit fields using parts of uint8_t fields initialized in the constructor.
  // Whether or not this node end game (with a winning of either sides or
  // draw).
  Terminal terminal_type_ : 2;
  // Best and worst result for this node.
  GameResult lower_bound_ : 2;
  GameResult upper_bound_ : 2;
  // Edge was handled as a repetition at some point.
  bool repetition_ : 1;
};

// Check that Node still fits into an expected cache line size.
static_assert(sizeof(Node) <= 64, "Node is too large");

class LowNode {
 public:
  // For TT nodes.
  LowNode(uint64_t hash)
      : hash_(hash),
        terminal_type_(Terminal::NonTerminal),
        lower_bound_(GameResult::BLACK_WON),
        upper_bound_(GameResult::WHITE_WON),
        is_transposition(false),
        is_tt_(true) {}
  // Init from another low node, but use it for NNEval only.
  // For non-TT nodes.
  LowNode(const LowNode& p)
      : wl_(p.wl_),
        hash_(p.hash_),
        d_(p.d_),
        m_(p.m_),
        num_edges_(p.num_edges_),
        terminal_type_(Terminal::NonTerminal),
        lower_bound_(GameResult::BLACK_WON),
        upper_bound_(GameResult::WHITE_WON),
        is_transposition(false),
        is_tt_(false) {
    assert(p.edges_);
    edges_ = std::make_unique<Edge[]>(num_edges_);
    std::memcpy(edges_.get(), p.edges_.get(), num_edges_ * sizeof(Edge));
  }
  // Init @edges_ with moves from @moves and 0 policy.
  // Also create the first child at @index.
  // For non-TT nodes.
  LowNode(uint64_t hash, const MoveList& moves, uint16_t index)
      : hash_(hash),
        num_edges_(moves.size()),
        terminal_type_(Terminal::NonTerminal),
        lower_bound_(GameResult::BLACK_WON),
        upper_bound_(GameResult::WHITE_WON),
        is_transposition(false),
        is_tt_(false) {
    edges_ = Edge::FromMovelist(moves);
    child_ = std::make_unique<Node>(edges_[index], index);
  }

  void SetNNEval(const NNEval* eval) {
    assert(!edges_);
    assert(n_ == 0);
    assert(!child_);

    edges_ = std::make_unique<Edge[]>(eval->num_edges);
    std::memcpy(edges_.get(), eval->edges.get(),
                eval->num_edges * sizeof(Edge));

    wl_ = eval->q;
    d_ = eval->d;
    m_ = eval->m;

    assert(WLDMInvariantsHold());

    num_edges_ = eval->num_edges;
  }

  // Gets the first child.
  atomic_unique_ptr<Node>* GetChild() { return &child_; }

  // Returns whether a node has children.
  bool HasChildren() const { return num_edges_ > 0; }

  uint32_t GetN() const { return n_; }
  uint32_t GetChildrenVisits() const { return n_ - 1; }

  // Returns node eval, i.e. average subtree V for non-terminal node and -1/0/1
  // for terminal nodes.
  float GetWL() const { return wl_; }
  float GetD() const { return d_; }
  float GetM() const { return m_; }

  // Returns whether the node is known to be draw/loss/win.
  bool IsTerminal() const { return terminal_type_ != Terminal::NonTerminal; }
  Bounds GetBounds() const { return {lower_bound_, upper_bound_}; }
  Terminal GetTerminalType() const { return terminal_type_; }

  uint8_t GetNumEdges() const { return num_edges_; }
  // Gets pointer to the start of the edge array.
  Edge* GetEdges() const { return edges_.get(); }

  // Makes the node terminal and sets it's score.
  void MakeTerminal(GameResult result, float plies_left = 0.0f,
                    Terminal type = Terminal::EndOfGame);
  // Makes the low node not terminal and recomputes bounds, visits and values
  // using incoming @node.
  void MakeNotTerminal(const Node* node);
  void SetBounds(GameResult lower, GameResult upper);

  // Decrements n-in-flight back.
  void CancelScoreUpdate(uint32_t multivisit);
  // Updates the node with newly computed value v.
  // Updates:
  // * Q (weighted average of all V in a subtree)
  // * N (+=multivisit)
  // * N-in-flight (-=multivisit)
  void FinalizeScoreUpdate(float v, float d, float m, uint32_t multivisit);
  // Like FinalizeScoreUpdate, but it updates n existing visits by delta amount.
  void AdjustForTerminal(float v, float d, float m, uint32_t multivisit);

  // Deletes all children.
  void ReleaseChildren(GCQueue* gc_queue);

  // Deletes all children except one.
  // The node provided may be moved, so should not be relied upon to exist
  // afterwards.
  void ReleaseChildrenExceptOne(Node* node_to_save, GCQueue* gc_queue);

  // Return move policy for edge/node at @index.
  const Edge& GetEdgeAt(uint16_t index) const;

  // Debug information about the node.
  std::string DebugString() const;
  // Return string describing this node in the Graphviz dot format.
  std::string DotNodeString() const;

  void SortEdges() {
    assert(edges_);
    assert(!child_);
    Edge::SortEdges(edges_.get(), num_edges_);
  }

  // Add new parent with @n_in_flight visits.
  void AddParent() {
    ++num_parents_;

    assert(num_parents_ > 0);

    is_transposition |= num_parents_ > 1;
  }
  // Remove parent and its first visit.
  void RemoveParent() {
    assert(num_parents_ > 0);
    --num_parents_;
  }
  uint16_t GetNumParents() const { return num_parents_; }
  bool IsTransposition() const { return is_transposition; }

  uint64_t GetHash() const { return hash_; }
  bool IsTT() const { return is_tt_; }
  void ClearTT() { is_tt_ = !is_tt_; }

  bool WLDMInvariantsHold() const;

 private:
  // To minimize the number of padding bytes and to avoid having unnecessary
  // padding when new fields are added, we arrange the fields by size, largest
  // to smallest.

  // 8 byte fields.
  // Average value (from value head of neural network) of all visited nodes in
  // subtree. For terminal nodes, eval is stored. This is from the perspective
  // of the player who "just" moved to reach this position, rather than from the
  // perspective of the player-to-move for the position.
  // WL stands for "W minus L". Is equal to Q if draw score is 0.
  double wl_ = 0.0f;
  // Position hash and a TT key.
  uint64_t hash_ = 0;

  // 8 byte fields on 64-bit platforms, 4 byte on 32-bit.
  // Array of edges.
  std::unique_ptr<Edge[]> edges_;
  // Pointer to the first child. nullptr when no children.
  atomic_unique_ptr<Node> child_;

  // 4 byte fields.
  // Averaged draw probability. Works similarly to WL, except that D is not
  // flipped depending on the side to move.
  float d_ = 0.0f;
  // Estimated remaining plies.
  float m_ = 0.0f;
  // How many completed visits this node had.
  uint32_t n_ = 0;

  // 2 byte fields.
  // Number of parents.
  uint16_t num_parents_ = 0;

  // 1 byte fields.
  // Number of edges in @edges_.
  uint8_t num_edges_ = 0;
  // Bit fields using parts of uint8_t fields initialized in the constructor.
  // Whether or not this node end game (with a winning of either sides or draw).
  Terminal terminal_type_ : 2;
  // Best and worst result for this node.
  GameResult lower_bound_ : 2;
  GameResult upper_bound_ : 2;
  // Low node is a transposition (for ever).
  bool is_transposition : 1;
  // Low node is in TT, i.e. was not evaluated or was modified.
  bool is_tt_ : 1;
};

// Check that LowNode still fits into an expected cache line size.
static_assert(sizeof(LowNode) <= 64, "LowNode is too large");

// Contains Edge and Node pair and set of proxy functions to simplify access
// to them.
class EdgeAndNode {
 public:
  EdgeAndNode() = default;
  EdgeAndNode(Edge* edge, Node* node) : edge_(edge), node_(node) {}
  void Reset() { edge_ = nullptr; }
  explicit operator bool() const { return edge_ != nullptr; }
  bool operator==(const EdgeAndNode& other) const {
    return edge_ == other.edge_;
  }
  bool operator!=(const EdgeAndNode& other) const {
    return edge_ != other.edge_;
  }
  bool HasNode() const { return node_ != nullptr; }
  Edge* edge() const { return edge_; }
  Node* node() const { return node_; }

  // Proxy functions for easier access to node/edge.
  float GetQ(float default_q, float draw_score) const {
    return (node_ && node_->GetN() > 0) ? node_->GetQ(draw_score) : default_q;
  }
  float GetWL(float default_wl) const {
    return (node_ && node_->GetN() > 0) ? node_->GetWL() : default_wl;
  }
  float GetD(float default_d) const {
    return (node_ && node_->GetN() > 0) ? node_->GetD() : default_d;
  }
  float GetM(float default_m) const {
    return (node_ && node_->GetN() > 0) ? node_->GetM() : default_m;
  }
  // N-related getters, from Node (if exists).
  uint32_t GetN() const { return node_ ? node_->GetN() : 0; }
  int GetNStarted() const { return node_ ? node_->GetNStarted() : 0; }
  uint32_t GetNInFlight() const { return node_ ? node_->GetNInFlight() : 0; }

  // Whether the node is known to be terminal.
  bool IsTerminal() const { return node_ ? node_->IsTerminal() : false; }
  bool IsTbTerminal() const { return node_ ? node_->IsTbTerminal() : false; }
  Bounds GetBounds() const {
    return node_ ? node_->GetBounds()
                 : Bounds{GameResult::BLACK_WON, GameResult::WHITE_WON};
  }

  // Edge related getters.
  float GetP() const {
    return node_ != nullptr ? node_->GetP() : edge_->GetP();
  }
  Move GetMove(bool flip = false) const {
    return edge_ ? edge_->GetMove(flip) : Move();
  }

  // Returns U = numerator * p / N.
  // Passed numerator is expected to be equal to (cpuct * sqrt(N[parent])).
  float GetU(float numerator) const {
    return numerator * GetP() / (1 + GetNStarted());
  }

  std::string DebugString() const;

 protected:
  // nullptr means that the whole pair is "null". (E.g. when search for a node
  // didn't find anything, or as end iterator signal).
  Edge* edge_ = nullptr;
  // nullptr means that the edge doesn't yet have node extended.
  Node* node_ = nullptr;
};

// TODO(crem) Replace this with less hacky iterator once we support C++17.
// This class has multiple hypostases within one class:
// * Range (begin() and end() functions)
// * Iterator (operator++() and operator*())
// * Element, pointed by iterator (EdgeAndNode class mainly, but Edge_Iterator
//   is useful too when client wants to call GetOrSpawnNode).
//   It's safe to slice EdgeAndNode off Edge_Iterator.
// It's more customary to have those as three classes, but
// creating zoo of classes and copying them around while iterating seems
// excessive.
//
// All functions are not thread safe (must be externally synchronized), but
// it's fine if GetOrSpawnNode is called between calls to functions of the
// iterator (e.g. advancing the iterator). Other functions that manipulate
// child_ of parent or the sibling chain are not safe to call while iterating.
template <bool is_const>
class Edge_Iterator : public EdgeAndNode {
 public:
  using Ptr = std::conditional_t<is_const, const atomic_unique_ptr<Node>*,
                                 atomic_unique_ptr<Node>*>;

  // Creates "end()" iterator.
  Edge_Iterator() {}

  // Creates "begin()" iterator.
  Edge_Iterator(LowNode* parent_node)
      : EdgeAndNode(parent_node != nullptr ? parent_node->GetEdges() : nullptr,
                    nullptr) {
    if (parent_node != nullptr) {
      node_ptr_ = parent_node->GetChild();
      total_count_ = parent_node->GetNumEdges();
      if (edge_) Actualize();
    }
  }

  // Function to support range interface.
  Edge_Iterator<is_const> begin() { return *this; }
  Edge_Iterator<is_const> end() { return {}; }

  // Functions to support iterator interface.
  // Equality comparison operators are inherited from EdgeAndNode.
  void operator++() {
    // If it was the last edge in array, become end(), otherwise advance.
    if (++current_idx_ == total_count_) {
      edge_ = nullptr;
    } else {
      ++edge_;
      Actualize();
    }
  }
  Edge_Iterator& operator*() { return *this; }

  // If there is node, return it. Otherwise spawn a new one and return it.
  Node* GetOrSpawnNode(Node* parent) {
    if (node_) return node_;  // If there is already a node, return it.

    // We likely need to add a new node, prepare it now.
    atomic_unique_ptr<Node> new_node = std::make_unique<Node>(
        parent->GetLowNode()->GetEdgeAt(current_idx_), current_idx_);
    while (true) {
      auto node = Actualize();  // But maybe other thread already did that.
      if (node_) return node_;  // If it did, return.

      // New node needs to be added, but we might be in a race with another
      // thread doing what we do or adding a different index to the same
      // sibling.

      // Suppose there are nodes with idx 3 and 7, and we want to insert one
      // with idx 5. Here is how it looks like:
      //    node_ptr_ -> &Node(idx_.3).sibling_  ->  Node(idx_.7)
      // Here is how we do that:
      // 1. Store pointer to a node idx_.7:
      //    node_ptr_ -> &Node(idx_.3).sibling_  ->  nullptr
      //    tmp -> Node(idx_.7)
      // 2. Create fresh Node(idx_.5):
      //    node_ptr_ -> &Node(idx_.3).sibling_  ->  Node(idx_.5)
      //    tmp -> Node(idx_.7)
      // 3. Attach stored pointer back to a list:
      //    node_ptr_ ->
      //         &Node(idx_.3).sibling_ -> Node(idx_.5).sibling_ -> Node(idx_.7)

      // Atomically add the new node into the right place.
      // Set new node's sibling to the expected sibling seen by Actualize in
      // node_ptr_.
      auto new_sibling = new_node->GetSibling();
      new_sibling->set(node);
      // Try to atomically insert the new node and stop if it works.
      if (node_ptr_->compare_exchange(node, new_node)) break;
      // Recover from failure and try again.
      // Release expected sibling to avoid double free.
      new_sibling->release();
    }
    // 4. Actualize:
    //    node_ -> &Node(idx_.5)
    //    node_ptr_ -> &Node(idx_.5).sibling_ -> Node(idx_.7)
    Actualize();
    return node_;
  }

 private:
  // Moves node_ptr_ as close as possible to the target index and returns the
  // contents of node_ptr_ for use by atomic insert in GetOrSpawnNode.
  Node* Actualize() {
    // If node_ptr_ is behind, advance it.
    // This is needed (and has to be 'while' rather than 'if') as other threads
    // could spawn new nodes between &node_ptr_ and *node_ptr_ while we didn't
    // see.
    // Read the direct pointer just once as other threads may change it between
    // uses.
    auto node = node_ptr_->get();
    while (node != nullptr && node->Index() < current_idx_) {
      node_ptr_ = node->GetSibling();
      node = node_ptr_->get();
    }
    // If in the end node_ptr_ points to the node that we need, populate node_
    // and advance node_ptr_.
    if (node != nullptr && node->Index() == current_idx_) {
      node_ = node;
      node_ptr_ = node->GetSibling();
    } else {
      node_ = nullptr;
    }

    return node;
  }

  // Pointer to a pointer to the next node. Has to be a pointer to pointer
  // as we'd like to update it when spawning a new node.
  Ptr node_ptr_;
  uint16_t current_idx_ = 0;
  uint16_t total_count_ = 0;
};

inline Node::ConstIterator Node::Edges() const { return {this->GetLowNode()}; }
inline Node::Iterator Node::Edges() { return {this->GetLowNode()}; }

// TODO(crem) Replace this with less hacky iterator once we support C++17.
// This class has multiple hypostases within one class:
// * Range (begin() and end() functions)
// * Iterator (operator++() and operator*())
// It's more customary to have those as two classes, but
// creating zoo of classes and copying them around while iterating seems
// excessive.
//
// All functions are not thread safe (must be externally synchronized).
template <bool is_const>
class VisitedNode_Iterator {
 public:
  // Creates "end()" iterator.
  VisitedNode_Iterator() {}

  // Creates "begin()" iterator.
  VisitedNode_Iterator(LowNode* parent_node) {
    if (parent_node != nullptr) {
      node_ptr_ = parent_node->GetChild()->get();
      total_count_ = parent_node->GetNumEdges();
      if (node_ptr_ != nullptr && node_ptr_->GetN() == 0) {
        operator++();
      }
    }
  }

  // These are technically wrong, but are usable to compare with end().
  bool operator==(const VisitedNode_Iterator<is_const>& other) const {
    return node_ptr_ == other.node_ptr_;
  }
  bool operator!=(const VisitedNode_Iterator<is_const>& other) const {
    return node_ptr_ != other.node_ptr_;
  }

  // Function to support range interface.
  VisitedNode_Iterator<is_const> begin() { return *this; }
  VisitedNode_Iterator<is_const> end() { return {}; }

  // Functions to support iterator interface.
  // Equality comparison operators are inherited from EdgeAndNode.
  void operator++() {
    do {
      node_ptr_ = node_ptr_->GetSibling()->get();
      // If n started is 0, can jump direct to end due to sorted policy
      // ensuring that each time a new edge becomes best for the first time,
      // it is always the first of the section at the end that has NStarted of
      // 0.
      if (node_ptr_ != nullptr && node_ptr_->GetN() == 0 &&
          node_ptr_->GetNInFlight() == 0) {
        node_ptr_ = nullptr;
        break;
      }
    } while (node_ptr_ != nullptr && node_ptr_->GetN() == 0);
  }
  Node* operator*() { return node_ptr_; }

 private:
  // Pointer to current node.
  Node* node_ptr_ = nullptr;
  uint16_t current_idx_ = 0;
  uint16_t total_count_ = 0;
};

inline VisitedNode_Iterator<true> Node::VisitedNodes() const {
  return {this->GetLowNode()};
}
inline VisitedNode_Iterator<false> Node::VisitedNodes() {
  return {this->GetLowNode()};
}

class NodeTree {
 public:
  // Transposition Table (TT) type for holding all normal low nodes in the DAG.
  typedef absl::flat_hash_map<uint64_t, std::unique_ptr<LowNode>>
      TranspositionTable;

  // Apply search params.
  NodeTree(const SearchParams& params)
      : hash_history_length_(params.GetCacheHistoryLength() + 1) {}
  // When search params are not available.
  NodeTree() : hash_history_length_(1) {}
  ~NodeTree() { DeallocateTree(); }

  // Adds a move to current_head_.
  void MakeMove(Move move);
  // Resets the current head to ensure it doesn't carry over details from a
  // previous search.
  void TrimTreeAtHead();
  // Sets the position in the tree, trying to reuse the tree.
  // Returns whether the new position is the same game as the old position (with
  // some moves added). Returns false, if the position is completely different,
  // or if it's shorter than before.
  bool ResetToPosition(const std::string& starting_fen,
                       const std::vector<Move>& moves);
  const Position& HeadPosition() const { return history_.Last(); }
  int GetPlyCount() const { return HeadPosition().GetGamePly(); }
  bool IsBlackToMove() const { return HeadPosition().IsBlackToMove(); }
  Node* GetCurrentHead() const { return current_head_; }
  Node* GetGameBeginNode() const { return gamebegin_node_.get(); }
  const PositionHistory& GetPositionHistory() const { return history_; }
  const std::vector<Move>& GetMoves() const { return moves_; }

  // Look up a low node in the Transposition Table by @hash and return it, or
  // nullptr on failure.
  LowNode* TTFind(uint64_t hash);
  // Get a low node for the @hash from the Transposition Table or create a
  // new low node and insert it into the Transposition Table if it is not there
  // already. Return the low node for the hash.
  std::pair<LowNode*, bool> TTGetOrCreate(uint64_t hash);
  // Evict unused low nodes from the Transposition Table.
  void TTMaintenance();
  // Clear the Transposition Table.
  // NOTE: Safe only when non-TT nodes were already detached.
  void TTClear();
  // Release the first @count items from TT GC list. @count == 0 means release
  // all. Return true, if there is more to release.
  bool TTGCSome(size_t count = 1);

  // Add a clone of low @node to special nodes outside of the Transposition
  // Table and return it.
  LowNode* NonTTAddClone(const LowNode& node);

  size_t AllocatedNodeCount() const { return tt_.size() + non_tt_.size(); };

  // Get position hash used for TT nodes and NN cache.
  uint64_t GetHistoryHash(const PositionHistory& history) const {
    return history.HashLast(hash_history_length_);
  }

 private:
  void DeallocateTree();

  // Evict unused non-TT low nodes.
  void NonTTMaintenance();

  // A node which to start search from.
  Node* current_head_ = nullptr;
  // Root node of a game tree.
  std::unique_ptr<Node> gamebegin_node_;
  PositionHistory history_;
  std::vector<Move> moves_;

  // Transposition Table (TT) for holding references to all normal low nodes in
  // the DAG.
  TranspositionTable tt_;
  // Collection of low nodes that are not fit for Transposition Table due to
  // noise or incomplete information.
  std::vector<std::unique_ptr<LowNode>> non_tt_;

  // History positions to hash in node hashes used in TT and NN cache.
  int hash_history_length_;

  // Garbage collection queue.
  GCQueue gc_queue_;
};

}  // namespace lczero<|MERGE_RESOLUTION|>--- conflicted
+++ resolved
@@ -227,32 +227,6 @@
 
 enum class Terminal : uint8_t { NonTerminal, EndOfGame, Tablebase };
 
-<<<<<<< HEAD
-  LowNode()
-      : terminal_type_(Terminal::NonTerminal),
-        lower_bound_(GameResult::BLACK_WON),
-        upper_bound_(GameResult::WHITE_WON),
-        is_transposition(false) {}
-  // Init from from another low node, but use it for NNEval only.
-  LowNode(const LowNode& p)
-      : wl_(p.wl_),
-        d_(p.d_),
-        m_(p.m_),
-        num_edges_(p.num_edges_),
-        rule50_ply_(p.rule50_ply_),
-        is_flipped_(p.is_flipped_),
-        terminal_type_(Terminal::NonTerminal),
-        lower_bound_(GameResult::BLACK_WON),
-        upper_bound_(GameResult::WHITE_WON),
-        is_transposition(false) {
-    assert(p.edges_);
-    edges_ = std::make_unique<Edge[]>(num_edges_);
-    std::memcpy(edges_.get(), p.edges_.get(), num_edges_ * sizeof(Edge));
-  }
-  // Init @edges_ with moves from @moves and 0 policy.
-  LowNode(const MoveList& moves)
-      : num_edges_(moves.size()),
-=======
 class EdgeAndNode;
 template <bool is_const>
 class Edge_Iterator;
@@ -270,7 +244,6 @@
   // Takes own @index in the parent.
   Node(uint16_t index)
       : index_(index),
->>>>>>> 7fc8547b
         terminal_type_(Terminal::NonTerminal),
         lower_bound_(GameResult::BLACK_WON),
         upper_bound_(GameResult::WHITE_WON),
@@ -409,14 +382,6 @@
 
   bool WLDMInvariantsHold() const;
 
-  // Used to reconstruct polyglot hash for TT entry.
-  void SetRule50Ply(uint8_t ply) { rule50_ply_ = ply; }
-  uint8_t GetRule50Ply() const { return rule50_ply_; }
-
-  // Used to reconstruct polyglot move from TT entry.
-  void SetFlipped(bool flipped) { is_flipped_ = flipped; }
-  bool GetFlipped() const { return is_flipped_; }
-
  private:
   // To minimize the number of padding bytes and to avoid having unnecessary
   // padding when new fields are added, we arrange the fields by size, largest
@@ -457,17 +422,6 @@
   uint16_t index_;
 
   // 1 byte fields.
-<<<<<<< HEAD
-  // Number of edges in @edges_.
-  uint8_t num_edges_ = 0;
-  // Number of parents.
-  uint8_t num_parents_ = 0;
-  // Used for retrieving polyglot hash.
-  uint8_t rule50_ply_ = 0;
-  // Used for retrieving polyglot move.
-  bool is_flipped_ : 1;
-=======
->>>>>>> 7fc8547b
   // Bit fields using parts of uint8_t fields initialized in the constructor.
   // Whether or not this node end game (with a winning of either sides or
   // draw).
@@ -500,6 +454,8 @@
         d_(p.d_),
         m_(p.m_),
         num_edges_(p.num_edges_),
+        rule50_ply_(p.rule50_ply_),
+        is_flipped_(p.is_flipped_),
         terminal_type_(Terminal::NonTerminal),
         lower_bound_(GameResult::BLACK_WON),
         upper_bound_(GameResult::WHITE_WON),
@@ -629,6 +585,14 @@
 
   bool WLDMInvariantsHold() const;
 
+  // Used to reconstruct polyglot hash for TT entry.
+  void SetRule50Ply(uint8_t ply) { rule50_ply_ = ply; }
+  uint8_t GetRule50Ply() const { return rule50_ply_; }
+
+  // Used to reconstruct polyglot move from TT entry.
+  void SetFlipped(bool flipped) { is_flipped_ = flipped; }
+  bool GetFlipped() const { return is_flipped_; }
+
  private:
   // To minimize the number of padding bytes and to avoid having unnecessary
   // padding when new fields are added, we arrange the fields by size, largest
@@ -666,6 +630,10 @@
   // 1 byte fields.
   // Number of edges in @edges_.
   uint8_t num_edges_ = 0;
+  // Used for retrieving polyglot hash.
+  uint8_t rule50_ply_ = 0;
+  // Used for retrieving polyglot move.
+  bool is_flipped_ : 1;
   // Bit fields using parts of uint8_t fields initialized in the constructor.
   // Whether or not this node end game (with a winning of either sides or draw).
   Terminal terminal_type_ : 2;
@@ -1014,6 +982,8 @@
     return history.HashLast(hash_history_length_);
   }
 
+  const TranspositionTable* GetTT() const { return &tt_; }
+
  private:
   void DeallocateTree();
 
