--- conflicted
+++ resolved
@@ -316,7 +316,6 @@
 const OptionId SearchParams::kMaxCollisionVisitsScalingPowerId{
     "max-collision-visits-scaling-power", "MaxCollisionVisitsScalingPower",
     "Power to apply to the interpolation between 1 and max to make it curved."};
-<<<<<<< HEAD
 const OptionId SearchParams::kAuxEngineFileId{
     "auxengine-file", "AuxEngineFile",
     "Path to auxiliary chess engine."};
@@ -343,8 +342,6 @@
 const OptionId SearchParams::kAuxEngineVerbosityId{
     "auxengine-verbosity", "AuxEngineVerbosity",
     "Higher number for more logging."};
-  
-=======
 const OptionId SearchParams::kQBasedMoveSelectionId{
     "q-based-move-selection", "QBasedMoveSelection",
     "Play the move with best expected Q."};
@@ -361,7 +358,6 @@
     "Power to apply to the total number of visits to get the beta prior used "
     "in move selection."};
 
->>>>>>> 2311d2d0
 void SearchParams::Populate(OptionsParser* options) {
   // Here the uci optimized defaults" are set.
   // Many of them are overridden with training specific values in tournament.cc.
