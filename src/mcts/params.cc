--- conflicted
+++ resolved
@@ -116,16 +116,11 @@
     "batch to the NN. When off, this may only happen with the very first node "
     "of a batch; when on, this can happen with any node."};
 const OptionId SearchParams::kMultiPvId{
-<<<<<<< HEAD
-    "multipv", "MultiPV", "Number of moves to show in UCI info output."};
-const OptionId SearchParams::kCertaintyPropagationId{
-    "certainty-propagation", "CertaintyPropagation", "Enables level of certainty propagation."};
-
-
-=======
     "multipv", "MultiPV",
     "Number of game play lines (principal variations) to show in UCI info "
     "output."};
+const OptionId SearchParams::kCertaintyPropagationId{
+    "certainty-propagation", "CertaintyPropagation", "Enables level of certainty propagation."};
 const OptionId SearchParams::kScoreTypeId{
     "score-type", "ScoreType",
     "What to display as score. Either centipawns (the UCI default), win "
@@ -136,7 +131,6 @@
     "one. During the first moves of the game such historical positions don't "
     "exist, but they can be synthesized. This parameter defines when to "
     "synthesize them (always, never, or only at non-standard fen position)."};
->>>>>>> 76ec0796
 
 void SearchParams::Populate(OptionsParser* options) {
   // Here the "safe defaults" are listed.
@@ -159,14 +153,11 @@
   options->Add<IntOption>(kMaxCollisionVisitsId, 1, 1000000) = 1;
   options->Add<BoolOption>(kOutOfOrderEvalId) = false;
   options->Add<IntOption>(kMultiPvId, 1, 500) = 1;
-<<<<<<< HEAD
   options->Add<IntOption>(kCertaintyPropagationId, 0, 3) = 1;
-=======
   std::vector<std::string> score_type = {"centipawn", "win_percentage", "Q"};
   options->Add<ChoiceOption>(kScoreTypeId, score_type) = "centipawn";
   std::vector<std::string> history_fill_opt {"no", "fen_only", "always"};
   options->Add<ChoiceOption>(kHistoryFillId, history_fill_opt) = "fen_only";
->>>>>>> 76ec0796
 }
 
 
@@ -179,21 +170,13 @@
       kFpuReduction(options.Get<float>(kFpuReductionId.GetId())),
       kCacheHistoryLength(options.Get<int>(kCacheHistoryLengthId.GetId())),
       kPolicySoftmaxTemp(options.Get<float>(kPolicySoftmaxTempId.GetId())),
-<<<<<<< HEAD
-      kAllowedNodeCollisionEvents(
-          options.Get<int>(kAllowedNodeCollisionEventsId.GetId())),
-      kAllowedTotalNodeCollisions(
-          options.Get<int>(kAllowedTotalNodeCollisionsId.GetId())),
+      kMaxCollisionEvents(options.Get<int>(kMaxCollisionEventsId.GetId())),
+      kMaxCollisionVisits(options.Get<int>(kMaxCollisionVisitsId.GetId())),
       kCertaintyPropagation(
           options.Get<int>(kCertaintyPropagationId.GetId())),
-      kOutOfOrderEval(options.Get<bool>(kOutOfOrderEvalId.GetId())) {}
-=======
-      kMaxCollisionEvents(options.Get<int>(kMaxCollisionEventsId.GetId())),
-      kMaxCollisionVisits(options.Get<int>(kMaxCollisionVisitsId.GetId())),
       kOutOfOrderEval(options.Get<bool>(kOutOfOrderEvalId.GetId())),
       kHistoryFill(
           EncodeHistoryFill(options.Get<std::string>(kHistoryFillId.GetId()))) {
 }
->>>>>>> 76ec0796
 
 }  // namespace lczero