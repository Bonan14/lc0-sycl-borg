/*
  This file is part of Leela Chess Zero.
  Copyright (C) 2018-2023 The LCZero Authors

  Leela Chess is free software: you can redistribute it and/or modify
  it under the terms of the GNU General Public License as published by
  the Free Software Foundation, either version 3 of the License, or
  (at your option) any later version.

  Leela Chess is distributed in the hope that it will be useful,
  but WITHOUT ANY WARRANTY; without even the implied warranty of
  MERCHANTABILITY or FITNESS FOR A PARTICULAR PURPOSE.  See the
  GNU General Public License for more details.

  You should have received a copy of the GNU General Public License
  along with Leela Chess.  If not, see <http://www.gnu.org/licenses/>.

  Additional permission under GNU GPL version 3 section 7

  If you modify this Program, or any covered work, by linking or
  combining it with NVIDIA Corporation's libraries from the NVIDIA CUDA
  Toolkit and the NVIDIA CUDA Deep Neural Network library (or a
  modified version of those libraries), containing parts covered by the
  terms of the respective license agreement, the licensors of this
  Program grant you additional permission to convey the resulting work.
*/

#include "mcts/search.h"

#include <algorithm>
#include <array>
#include <chrono>
#include <cmath>
#include <iomanip>
#include <iostream>
#include <iterator>
#include <memory>
#include <sstream>
#include <thread>

#include "mcts/node.h"
#include "utils/fastmath.h"
#include "utils/random.h"
#include "utils/spinhelper.h"

namespace lczero {

namespace {
// Maximum delay between outputting "uci info" when nothing interesting happens.
const int kUciInfoMinimumFrequencyMs = 5000;

MoveList MakeRootMoveFilter(const MoveList& searchmoves,
                            SyzygyTablebase* syzygy_tb,
                            const PositionHistory& history, bool fast_play,
                            std::atomic<int>* tb_hits, bool* dtz_success) {
  assert(tb_hits);
  assert(dtz_success);
  // Search moves overrides tablebase.
  if (!searchmoves.empty()) return searchmoves;
  const auto& board = history.Last().GetBoard();
  MoveList root_moves;
  if (!syzygy_tb || !board.castlings().no_legal_castle() ||
      (board.ours() | board.theirs()).count() > syzygy_tb->max_cardinality()) {
    return root_moves;
  }
  if (syzygy_tb->root_probe(
          history.Last(), fast_play || history.DidRepeatSinceLastZeroingMove(),
          false, &root_moves)) {
    *dtz_success = true;
    tb_hits->fetch_add(1, std::memory_order_acq_rel);
  } else if (syzygy_tb->root_probe_wdl(history.Last(), &root_moves)) {
    tb_hits->fetch_add(1, std::memory_order_acq_rel);
  }
  return root_moves;
}

class MEvaluator {
 public:
  MEvaluator()
      : enabled_{false},
        m_slope_{0.0f},
        m_cap_{0.0f},
        a_constant_{0.0f},
        a_linear_{0.0f},
        a_square_{0.0f},
        q_threshold_{0.0f},
        parent_m_{0.0f} {}

  MEvaluator(const SearchParams& params, const Node* parent = nullptr)
      : enabled_{true},
        m_slope_{params.GetMovesLeftSlope()},
        m_cap_{params.GetMovesLeftMaxEffect()},
        a_constant_{params.GetMovesLeftConstantFactor()},
        a_linear_{params.GetMovesLeftScaledFactor()},
        a_square_{params.GetMovesLeftQuadraticFactor()},
        q_threshold_{params.GetMovesLeftThreshold()},
        parent_m_{parent ? parent->GetM() : 0.0f},
        parent_within_threshold_{parent ? WithinThreshold(parent, q_threshold_)
                                        : false} {}

  void SetParent(const Node* parent) {
    assert(parent);
    if (enabled_) {
      parent_m_ = parent->GetM();
      parent_within_threshold_ = WithinThreshold(parent, q_threshold_);
    }
  }

  // Calculates the utility for favoring shorter wins and longer losses.
  float GetMUtility(Node* child, float q) const {
    if (!enabled_ || !parent_within_threshold_) return 0.0f;
    const float child_m = child->GetM();
    float m = std::clamp(m_slope_ * (child_m - parent_m_), -m_cap_, m_cap_);
    m *= FastSign(-q);
    if (q_threshold_ > 0.0f && q_threshold_ < 1.0f) {
      // This allows a smooth M effect with higher q thresholds, which is
      // necessary for using MLH together with contempt.
      q = std::max(0.0f, (std::abs(q) - q_threshold_)) / (1.0f - q_threshold_);
    }
    m *= a_constant_ + a_linear_ * std::abs(q) + a_square_ * q * q;
    return m;
  }

  float GetMUtility(const EdgeAndNode& child, float q) const {
    if (!enabled_ || !parent_within_threshold_) return 0.0f;
    if (child.GetN() == 0) return GetDefaultMUtility();
    return GetMUtility(child.node(), q);
  }

  // The M utility to use for unvisited nodes.
  float GetDefaultMUtility() const { return 0.0f; }

 private:
  static bool WithinThreshold(const Node* parent, float q_threshold) {
    return std::abs(parent->GetQ(0.0f)) > q_threshold;
  }

  const bool enabled_;
  const float m_slope_;
  const float m_cap_;
  const float a_constant_;
  const float a_linear_;
  const float a_square_;
  const float q_threshold_;
  float parent_m_ = 0.0f;
  bool parent_within_threshold_ = false;
};

}  // namespace

Search::Search(NodeTree* dag, Network* network,
               std::unique_ptr<UciResponder> uci_responder,
               const MoveList& searchmoves,
               std::chrono::steady_clock::time_point start_time,
               std::unique_ptr<SearchStopper> stopper, bool infinite,
               bool ponder, const OptionsDict& options, NNCache* cache,
               SyzygyTablebase* syzygy_tb)
    : ok_to_respond_bestmove_(!infinite && !ponder),
      stopper_(std::move(stopper)),
      root_node_(dag->GetCurrentHead()),
      cache_(cache),
      dag_(dag),
      syzygy_tb_(syzygy_tb),
      played_history_(dag->GetPositionHistory()),
      network_(network),
      params_(options),
      searchmoves_(searchmoves),
      start_time_(start_time),
      initial_visits_(root_node_->GetN()),
      root_move_filter_(MakeRootMoveFilter(
          searchmoves_, syzygy_tb_, played_history_,
          params_.GetSyzygyFastPlay(), &tb_hits_, &root_is_in_dtz_)),
      uci_responder_(std::move(uci_responder)) {
  if (params_.GetMaxConcurrentSearchers() != 0) {
    pending_searchers_.store(params_.GetMaxConcurrentSearchers(),
                             std::memory_order_release);
  }
  contempt_mode_ = params_.GetContemptMode();
  // Make sure the contempt mode is never "play" beyond this point.
  if (contempt_mode_ == ContemptMode::PLAY) {
    if (infinite) {
      // For infinite search disable contempt, only "white"/"black" make sense.
      contempt_mode_ = ContemptMode::NONE;
      // Issue a warning only if contempt mode would have an effect.
      if (params_.GetWDLRescaleDiff() != 0.0f) {
        std::vector<ThinkingInfo> info(1);
        info.back().comment =
            "WARNING: Contempt mode set to 'disable' as 'play' not supported "
            "for infinite search.";
        uci_responder_->OutputThinkingInfo(&info);
      }
    } else {
      // Otherwise set it to the root move's side, unless pondering.
      contempt_mode_ = played_history_.IsBlackToMove() != ponder
                           ? ContemptMode::BLACK
                           : ContemptMode::WHITE;
    }
  }
}

namespace {
void ApplyDirichletNoise(Node* node, float eps, double alpha) {
  float total = 0;
  std::vector<float> noise;

  for (int i = 0; i < node->GetNumEdges(); ++i) {
    float eta = Random::Get().GetGamma(alpha, 1.0);
    noise.emplace_back(eta);
    total += eta;
  }

  if (total < std::numeric_limits<float>::min()) return;

  int noise_idx = 0;
  for (const auto& child : node->Edges()) {
    auto* edge = child.edge();
    edge->SetP(edge->GetP() * (1 - eps) + eps * noise[noise_idx++] / total);
  }
}
}  // namespace

namespace {
// WDL conversion formula based on random walk model.
inline double WDLRescale(float& v, float& d, float wdl_rescale_ratio,
                         float wdl_rescale_diff, float sign, bool invert,
                         float max_reasonable_s) {
  if (invert) {
    wdl_rescale_diff = -wdl_rescale_diff;
    wdl_rescale_ratio = 1.0f / wdl_rescale_ratio;
  }
  auto w = (1 + v - d) / 2;
  auto l = (1 - v - d) / 2;
  // Safeguard against numerical issues; skip WDL transformation if WDL is too
  // extreme.
  const float eps = 0.0001f;
  if (w > eps && d > eps && l > eps && w < (1.0f - eps) && d < (1.0f - eps) &&
      l < (1.0f - eps)) {
    auto a = FastLog(1 / l - 1);
    auto b = FastLog(1 / w - 1);
    auto s = 2 / (a + b);
    // Safeguard against unrealistically broad WDL distributions coming from
    // the NN. Originally hardcoded, made into a parameter for piece odds.
    if (!invert) s = std::min(max_reasonable_s, s);
    auto mu = (a - b) / (a + b);
    auto s_new = s * wdl_rescale_ratio;
    if (invert) {
      std::swap(s, s_new);
      s = std::min(max_reasonable_s, s);
    }
    auto mu_new = mu + sign * s * s * wdl_rescale_diff;
    auto w_new = FastLogistic((-1.0f + mu_new) / s_new);
    auto l_new = FastLogistic((-1.0f - mu_new) / s_new);
    v = w_new - l_new;
    d = std::max(0.0f, 1.0f - w_new - l_new);
    return mu_new;
  }
  return 0;
}
}  // namespace

void Search::SendUciInfo() REQUIRES(nodes_mutex_) REQUIRES(counters_mutex_) {
  const auto max_pv = params_.GetMultiPv();
  const auto edges = GetBestChildrenNoTemperature(root_node_, max_pv, 0);
  const auto score_type = params_.GetScoreType();
  const auto per_pv_counters = params_.GetPerPvCounters();
  const auto display_cache_usage = params_.GetDisplayCacheUsage();
  const auto draw_score = GetDrawScore(false);

  std::vector<ThinkingInfo> uci_infos;

  // Info common for all multipv variants.
  ThinkingInfo common_info;
  common_info.depth = cum_depth_ / (total_playouts_ ? total_playouts_ : 1);
  common_info.seldepth = max_depth_;
  common_info.time = GetTimeSinceStart();
  if (!per_pv_counters) {
    common_info.nodes = total_playouts_ + initial_visits_;
  }
  if (display_cache_usage) {
    common_info.hashfull =
        cache_->GetSize() * 1000LL / std::max(cache_->GetCapacity(), 1);
  }
  if (nps_start_time_) {
    const auto time_since_first_batch_ms =
        std::chrono::duration_cast<std::chrono::milliseconds>(
            std::chrono::steady_clock::now() - *nps_start_time_)
            .count();
    if (time_since_first_batch_ms > 0) {
      common_info.nps = total_playouts_ * 1000 / time_since_first_batch_ms;
    }
  }
  common_info.tb_hits = tb_hits_.load(std::memory_order_acquire);

  int multipv = 0;
  const auto default_q = -root_node_->GetQ(-draw_score);
  const auto default_wl = -root_node_->GetWL();
  const auto default_d = root_node_->GetD();
  for (const auto& edge : edges) {
    ++multipv;
    uci_infos.emplace_back(common_info);
    auto& uci_info = uci_infos.back();
    auto wl = edge.GetWL(default_wl);
    auto d = edge.GetD(default_d);
    float mu_uci = 0.0f;
    if (score_type == "WDL_mu" || (params_.GetWDLRescaleDiff() != 0.0f &&
                                   contempt_mode_ != ContemptMode::NONE)) {
      auto sign = ((contempt_mode_ == ContemptMode::BLACK) ==
                   played_history_.IsBlackToMove())
                      ? 1.0f
                      : -1.0f;
      mu_uci = WDLRescale(
          wl, d, params_.GetWDLRescaleRatio(),
          contempt_mode_ == ContemptMode::NONE
              ? 0
              : params_.GetWDLRescaleDiff() * params_.GetWDLEvalObjectivity(),
          sign, true, params_.GetWDLMaxS());
    }
    const auto q = edge.GetQ(default_q, draw_score);
    if (edge.IsTerminal() && wl != 0.0f) {
      uci_info.mate = std::copysign(
          std::round(edge.GetM(0.0f) + 1) / 2 + (edge.IsTbTerminal() ? 100 : 0),
          wl);
    } else if (score_type == "centipawn_with_drawscore") {
      uci_info.score = 90 * tan(1.5637541897 * q);
    } else if (score_type == "centipawn") {
      uci_info.score = 90 * tan(1.5637541897 * wl);
    } else if (score_type == "centipawn_2019") {
      uci_info.score = 295 * wl / (1 - 0.976953126 * std::pow(wl, 14));
    } else if (score_type == "centipawn_2018") {
      uci_info.score = 290.680623072 * tan(1.548090806 * wl);
    } else if (score_type == "win_percentage") {
      uci_info.score = wl * 5000 + 5000;
    } else if (score_type == "Q") {
      uci_info.score = q * 10000;
    } else if (score_type == "W-L") {
      uci_info.score = wl * 10000;
    } else if (score_type == "WDL_mu") {
      // Reports the WDL mu value whenever it is reasonable, and defaults to
      // centipawn otherwise.
      const float centipawn_fallback_threshold = 0.996f;
      float centipawn_score = 90 * tan(1.5637541897 * wl);
      uci_info.score =
          mu_uci != 0.0f && std::abs(wl) + d < centipawn_fallback_threshold &&
                  (std::abs(mu_uci) < 1.0f ||
                   std::abs(centipawn_score) < std::abs(100 * mu_uci))
              ? 100 * mu_uci
              : centipawn_score;
    }

    auto wdl_w =
        std::max(0, static_cast<int>(std::round(500.0 * (1.0 + wl - d))));
    auto wdl_l =
        std::max(0, static_cast<int>(std::round(500.0 * (1.0 - wl - d))));
    // Using 1000-w-l so that W+D+L add up to 1000.0.
    auto wdl_d = 1000 - wdl_w - wdl_l;
    if (wdl_d < 0) {
      wdl_w = std::min(1000, std::max(0, wdl_w + wdl_d / 2));
      wdl_l = 1000 - wdl_w;
      wdl_d = 0;
    }
    uci_info.wdl = ThinkingInfo::WDL{wdl_w, wdl_d, wdl_l};
    if (network_->GetCapabilities().has_mlh()) {
      uci_info.moves_left = static_cast<int>(
          (1.0f + edge.GetM(1.0f + root_node_->GetM())) / 2.0f);
    }
    if (max_pv > 1) uci_info.multipv = multipv;
    if (per_pv_counters) uci_info.nodes = edge.GetN();
    bool flip = played_history_.IsBlackToMove();
    int depth = 0;
    auto history = played_history_;
    for (auto iter = edge; iter;
         iter = GetBestChildNoTemperature(iter.node(), depth), flip = !flip) {
      uci_info.pv.push_back(iter.GetMove(flip));
      history.Append(iter.GetMove());
      // Last edge was dangling or a draw by repetition, cannot continue.
      if (!iter.node() || history.Last().GetRepetitions() >= 2) break;
      depth += 1;
    }
  }

  if (!uci_infos.empty()) last_outputted_uci_info_ = uci_infos.front();
  if (current_best_edge_ && !edges.empty()) {
    last_outputted_info_edge_ = current_best_edge_.edge();
  }

  uci_responder_->OutputThinkingInfo(&uci_infos);
}

// Decides whether anything important changed in stats and new info should be
// shown to a user.
void Search::MaybeOutputInfo() {
  SharedMutex::Lock lock(nodes_mutex_);
  Mutex::Lock counters_lock(counters_mutex_);
  if (!bestmove_is_sent_ && current_best_edge_ &&
      (current_best_edge_.edge() != last_outputted_info_edge_ ||
       last_outputted_uci_info_.depth !=
           static_cast<int>(cum_depth_ /
                            (total_playouts_ ? total_playouts_ : 1)) ||
       last_outputted_uci_info_.seldepth != max_depth_ ||
       last_outputted_uci_info_.time + kUciInfoMinimumFrequencyMs <
           GetTimeSinceStart())) {
    SendUciInfo();
    if (params_.GetLogLiveStats()) {
      SendMovesStats();
    }
    if (stop_.load(std::memory_order_acquire) && !ok_to_respond_bestmove_) {
      std::vector<ThinkingInfo> info(1);
      info.back().comment =
          "WARNING: Search has reached limit and does not make any progress.";
      uci_responder_->OutputThinkingInfo(&info);
    }
  }
}

int64_t Search::GetTimeSinceStart() const {
  return std::chrono::duration_cast<std::chrono::milliseconds>(
             std::chrono::steady_clock::now() - start_time_)
      .count();
}

int64_t Search::GetTimeSinceFirstBatch() const REQUIRES(counters_mutex_) {
  if (!nps_start_time_) return 0;
  return std::chrono::duration_cast<std::chrono::milliseconds>(
             std::chrono::steady_clock::now() - *nps_start_time_)
      .count();
}

// Root is depth 0, i.e. even depth.
float Search::GetDrawScore(bool is_odd_depth) const {
  return (is_odd_depth == played_history_.IsBlackToMove()
              ? params_.GetDrawScore()
              : -params_.GetDrawScore());
}

namespace {
inline float GetFpu(const SearchParams& params, Node* node, bool is_root_node,
                    float draw_score) {
  const auto value = params.GetFpuValue(is_root_node);
  return params.GetFpuAbsolute(is_root_node)
             ? value
             : -node->GetQ(-draw_score) -
                   value * std::sqrt(node->GetVisitedPolicy());
}

// Faster version for if visited_policy is readily available already.
inline float GetFpu(const SearchParams& params, Node* node, bool is_root_node,
                    float draw_score, float visited_pol) {
  const auto value = params.GetFpuValue(is_root_node);
  return params.GetFpuAbsolute(is_root_node)
             ? value
             : -node->GetQ(-draw_score) - value * std::sqrt(visited_pol);
}

inline float ComputeCpuct(const SearchParams& params, uint32_t N,
                          bool is_root_node) {
  const float init = params.GetCpuct(is_root_node);
  const float k = params.GetCpuctFactor(is_root_node);
  const float base = params.GetCpuctBase(is_root_node);
  return init + (k ? k * FastLog((N + base) / base) : 0.0f);
}
}  // namespace

std::vector<std::string> Search::GetVerboseStats(Node* node) const {
  const bool is_root = (node == root_node_);
  const bool is_odd_depth = !is_root;
  const bool is_black_to_move = (played_history_.IsBlackToMove() == is_root);
  const float draw_score = GetDrawScore(is_odd_depth);
  const float fpu = GetFpu(params_, node, is_root, draw_score);
  const float cpuct = ComputeCpuct(params_, node->GetTotalVisits(), is_root);
  const float U_coeff =
      cpuct * std::sqrt(std::max(node->GetChildrenVisits(), 1u));
  std::vector<EdgeAndNode> edges;
  for (const auto& edge : node->Edges()) edges.push_back(edge);

  std::sort(edges.begin(), edges.end(),
            [&fpu, &U_coeff, &draw_score](EdgeAndNode a, EdgeAndNode b) {
              return std::forward_as_tuple(
                         a.GetN(), a.GetQ(fpu, draw_score) + a.GetU(U_coeff)) <
                     std::forward_as_tuple(
                         b.GetN(), b.GetQ(fpu, draw_score) + b.GetU(U_coeff));
            });

  auto print = [](auto* oss, auto pre, auto v, auto post, auto w, int p = 0) {
    *oss << pre << std::setw(w) << std::setprecision(p) << v << post;
  };
  auto print_head = [&](auto* oss, auto label, int i, auto n, auto f, auto p) {
    *oss << std::fixed;
    print(oss, "", label, " ", 5);
    print(oss, "(", i, ") ", 4);
    *oss << std::right;
    print(oss, "N: ", n, " ", 7);
    print(oss, "(+", f, ") ", 2);
    print(oss, "(P: ", p * 100, "%) ", 5, p >= 0.99995f ? 1 : 2);
  };
  auto print_stats = [&](auto* oss, const auto* n) {
    const auto sign = n == node ? -1 : 1;
    if (n) {
      print(oss, "(WL: ", sign * n->GetWL(), ") ", 8, 5);
      print(oss, "(D: ", n->GetD(), ") ", 5, 3);
      print(oss, "(M: ", n->GetM(), ") ", 4, 1);
    } else {
      *oss << "(WL:  -.-----) (D: -.---) (M:  -.-) ";
    }
    print(oss, "(Q: ", n ? sign * n->GetQ(sign * draw_score) : fpu, ") ", 8, 5);
  };
  auto print_tail = [&](auto* oss, const auto* n) {
    const auto sign = n == node ? -1 : 1;
    std::optional<float> v;
    if (n && n->IsTerminal()) {
      v = n->GetQ(sign * draw_score);
    } else if (n) {
      auto history = played_history_;
      if (!is_root) {
        history.Append(node->GetMove());
      }
      NNCacheLock nneval = GetCachedNNEval(history);
      if (nneval) v = -nneval->eval->q;
    }
    if (v) {
      print(oss, "(V: ", sign * *v, ") ", 7, 4);
    } else {
      *oss << "(V:  -.----) ";
    }

    if (n) {
      auto [lo, up] = n->GetBounds();
      if (sign == -1) {
        lo = -lo;
        up = -up;
        std::swap(lo, up);
      }
      *oss << (lo == up                                                ? "(T) "
               : lo == GameResult::DRAW && up == GameResult::WHITE_WON ? "(W) "
               : lo == GameResult::BLACK_WON && up == GameResult::DRAW ? "(L) "
                                                                       : "");
    }
  };

  std::vector<std::string> infos;
  const auto m_evaluator = network_->GetCapabilities().has_mlh()
                               ? MEvaluator(params_, node)
                               : MEvaluator();
  for (const auto& edge : edges) {
    float Q = edge.GetQ(fpu, draw_score);
    float M = m_evaluator.GetMUtility(edge, Q);
    std::ostringstream oss;
    oss << std::left;
    // TODO: should this be displaying transformed index?
    print_head(&oss, edge.GetMove(is_black_to_move).as_string(),
               edge.GetMove().as_nn_index(0), edge.GetN(), edge.GetNInFlight(),
               edge.GetP());
    print_stats(&oss, edge.node());
    print(&oss, "(U: ", edge.GetU(U_coeff), ") ", 6, 5);
    print(&oss, "(S: ", Q + edge.GetU(U_coeff) + M, ") ", 8, 5);
    print_tail(&oss, edge.node());
    infos.emplace_back(oss.str());
  }

  // Include stats about the node in similar format to its children above.
  std::ostringstream oss;
  print_head(&oss, "node ", node->GetNumEdges(), node->GetN(),
             node->GetNInFlight(), node->GetVisitedPolicy());
  print_stats(&oss, node);
  print_tail(&oss, node);
  infos.emplace_back(oss.str());
  return infos;
}

void Search::SendMovesStats() const REQUIRES(counters_mutex_) {
  auto move_stats = GetVerboseStats(root_node_);

  if (params_.GetVerboseStats()) {
    std::vector<ThinkingInfo> infos;
    std::transform(move_stats.begin(), move_stats.end(),
                   std::back_inserter(infos), [](const std::string& line) {
                     ThinkingInfo info;
                     info.comment = line;
                     return info;
                   });
    uci_responder_->OutputThinkingInfo(&infos);
  } else {
    LOGFILE << "=== Move stats:";
    for (const auto& line : move_stats) LOGFILE << line;
  }
  for (auto& edge : root_node_->Edges()) {
    if (!(edge.GetMove(played_history_.IsBlackToMove()) == final_bestmove_)) {
      continue;
    }
    if (edge.HasNode()) {
      LOGFILE << "--- Opponent moves after: " << final_bestmove_.as_string();
      for (const auto& line : GetVerboseStats(edge.node())) {
        LOGFILE << line;
      }
    }
  }
}

NNCacheLock Search::GetCachedNNEval(const PositionHistory& history) const {
  const auto hash = dag_->GetHistoryHash(history);
  NNCacheLock nneval(cache_, hash);
  return nneval;
}

void Search::MaybeTriggerStop(const IterationStats& stats,
                              StoppersHints* hints) {
  hints->Reset();
  if (params_.GetNpsLimit() > 0) {
    hints->UpdateEstimatedNps(params_.GetNpsLimit());
  }
  SharedMutex::Lock nodes_lock(nodes_mutex_);
  Mutex::Lock lock(counters_mutex_);
  // Already responded bestmove, nothing to do here.
  if (bestmove_is_sent_) return;
  // Don't stop when the root node is not yet expanded.
  if (total_playouts_ + initial_visits_ == 0) return;

  if (!stop_.load(std::memory_order_acquire)) {
    if (stopper_->ShouldStop(stats, hints)) FireStopInternal();
  }

  // If we are the first to see that stop is needed.
  if (stop_.load(std::memory_order_acquire) && ok_to_respond_bestmove_ &&
      !bestmove_is_sent_) {
    SendUciInfo();
    EnsureBestMoveKnown();
    SendMovesStats();
    BestMoveInfo info(final_bestmove_, final_pondermove_);
    uci_responder_->OutputBestMove(&info);
    stopper_->OnSearchDone(stats);
    bestmove_is_sent_ = true;
    current_best_edge_ = EdgeAndNode();
  }
}

// Return the evaluation of the actual best child, regardless of temperature
// settings. This differs from GetBestMove, which does obey any temperature
// settings. So, somethimes, they may return results of different moves.
Eval Search::GetBestEval(Move* move, bool* is_terminal) const {
  SharedMutex::SharedLock lock(nodes_mutex_);
  Mutex::Lock counters_lock(counters_mutex_);
  float parent_wl = -root_node_->GetWL();
  float parent_d = root_node_->GetD();
  float parent_m = root_node_->GetM();
  if (!root_node_->HasChildren()) return {parent_wl, parent_d, parent_m};
  EdgeAndNode best_edge = GetBestChildNoTemperature(root_node_, 0);
  if (move) *move = best_edge.GetMove(played_history_.IsBlackToMove());
  if (is_terminal) *is_terminal = best_edge.IsTerminal();
  return {best_edge.GetWL(parent_wl), best_edge.GetD(parent_d),
          best_edge.GetM(parent_m - 1) + 1};
}

std::pair<Move, Move> Search::GetBestMove() {
  SharedMutex::Lock lock(nodes_mutex_);
  Mutex::Lock counters_lock(counters_mutex_);
  EnsureBestMoveKnown();
  return {final_bestmove_, final_pondermove_};
}

std::int64_t Search::GetTotalPlayouts() const {
  SharedMutex::SharedLock lock(nodes_mutex_);
  return total_playouts_;
}

void Search::ResetBestMove() {
  SharedMutex::Lock nodes_lock(nodes_mutex_);
  Mutex::Lock lock(counters_mutex_);
  bool old_sent = bestmove_is_sent_;
  bestmove_is_sent_ = false;
  EnsureBestMoveKnown();
  bestmove_is_sent_ = old_sent;
}

// Computes the best move, maybe with temperature (according to the settings).
void Search::EnsureBestMoveKnown() REQUIRES(nodes_mutex_)
    REQUIRES(counters_mutex_) {
  if (bestmove_is_sent_) return;
  if (root_node_->GetN() == 0) return;
  if (!root_node_->HasChildren()) return;

  float temperature = params_.GetTemperature();
  const int cutoff_move = params_.GetTemperatureCutoffMove();
  const int decay_delay_moves = params_.GetTempDecayDelayMoves();
  const int decay_moves = params_.GetTempDecayMoves();
  const int moves = played_history_.Last().GetGamePly() / 2;

  if (cutoff_move && (moves + 1) >= cutoff_move) {
    temperature = params_.GetTemperatureEndgame();
  } else if (temperature && decay_moves) {
    if (moves >= decay_delay_moves + decay_moves) {
      temperature = 0.0;
    } else if (moves >= decay_delay_moves) {
      temperature *=
          static_cast<float>(decay_delay_moves + decay_moves - moves) /
          decay_moves;
    }
    // don't allow temperature to decay below endgame temperature
    if (temperature < params_.GetTemperatureEndgame()) {
      temperature = params_.GetTemperatureEndgame();
    }
  }

  auto bestmove_edge = temperature
                           ? GetBestRootChildWithTemperature(temperature)
                           : GetBestChildNoTemperature(root_node_, 0);
  final_bestmove_ = bestmove_edge.GetMove(played_history_.IsBlackToMove());

  if (bestmove_edge.GetN() > 0 && bestmove_edge.node()->HasChildren()) {
    final_pondermove_ = GetBestChildNoTemperature(bestmove_edge.node(), 1)
                            .GetMove(!played_history_.IsBlackToMove());
  }
}

// Returns @count children with most visits.
std::vector<EdgeAndNode> Search::GetBestChildrenNoTemperature(Node* parent,
                                                              int count,
                                                              int depth) const {
  // Even if Edges is populated at this point, its a race condition to access
  // the node, so exit quickly.
  if (parent->GetN() == 0) return {};
  const bool is_odd_depth = (depth % 2) == 1;
  const float draw_score = GetDrawScore(is_odd_depth);
  // Best child is selected using the following criteria:
  // * Prefer shorter terminal wins / avoid shorter terminal losses.
  // * Largest number of playouts.
  // * If two nodes have equal number:
  //   * If that number is 0, the one with larger prior wins.
  //   * If that number is larger than 0, the one with larger eval wins.
  std::vector<EdgeAndNode> edges;
  for (auto& edge : parent->Edges()) {
    if (parent == root_node_ && !root_move_filter_.empty() &&
        std::find(root_move_filter_.begin(), root_move_filter_.end(),
                  edge.GetMove()) == root_move_filter_.end()) {
      continue;
    }
    edges.push_back(edge);
  }
  const auto middle = (static_cast<int>(edges.size()) > count)
                          ? edges.begin() + count
                          : edges.end();
  std::partial_sort(
      edges.begin(), middle, edges.end(),
      [draw_score](const auto& a, const auto& b) {
        // The function returns "true" when a is preferred to b.

        // Lists edge types from less desirable to more desirable.
        enum EdgeRank {
          kTerminalLoss,
          kTablebaseLoss,
          kNonTerminal,  // Non terminal or terminal draw.
          kTablebaseWin,
          kTerminalWin,
        };

        auto GetEdgeRank = [](const EdgeAndNode& edge) {
          // This default isn't used as wl only checked for case edge is
          // terminal.
          const auto wl = edge.GetWL(0.0f);
          // Not safe to access IsTerminal if GetN is 0.
          if (edge.GetN() == 0 || !edge.IsTerminal() || !wl) {
            return kNonTerminal;
          }
          if (edge.IsTbTerminal()) {
            return wl < 0.0 ? kTablebaseLoss : kTablebaseWin;
          }
          return wl < 0.0 ? kTerminalLoss : kTerminalWin;
        };

        // If moves have different outcomes, prefer better outcome.
        const auto a_rank = GetEdgeRank(a);
        const auto b_rank = GetEdgeRank(b);
        if (a_rank != b_rank) return a_rank > b_rank;

        // If both are terminal draws, try to make it shorter.
        // Not safe to access IsTerminal if GetN is 0.
        if (a_rank == kNonTerminal && a.GetN() != 0 && b.GetN() != 0 &&
            a.IsTerminal() && b.IsTerminal()) {
          if (a.IsTbTerminal() != b.IsTbTerminal()) {
            // Prefer non-tablebase draws.
            return a.IsTbTerminal() < b.IsTbTerminal();
          }
          // Prefer shorter draws.
          return a.GetM(0.0f) < b.GetM(0.0f);
        }

        // Neither is terminal, use standard rule.
        if (a_rank == kNonTerminal) {
          // Prefer largest playouts then eval then prior.
          if (a.GetN() != b.GetN()) return a.GetN() > b.GetN();
          // Default doesn't matter here so long as they are the same as either
          // both are N==0 (thus we're comparing equal defaults) or N!=0 and
          // default isn't used.
          if (a.GetQ(0.0f, draw_score) != b.GetQ(0.0f, draw_score)) {
            return a.GetQ(0.0f, draw_score) > b.GetQ(0.0f, draw_score);
          }
          return a.GetP() > b.GetP();
        }

        // Both variants are winning, prefer shortest win.
        if (a_rank > kNonTerminal) {
          return a.GetM(0.0f) < b.GetM(0.0f);
        }

        // Both variants are losing, prefer longest losses.
        return a.GetM(0.0f) > b.GetM(0.0f);
      });

  if (count < static_cast<int>(edges.size())) {
    edges.resize(count);
  }
  return edges;
}

// Returns a child with most visits.
EdgeAndNode Search::GetBestChildNoTemperature(Node* parent, int depth) const {
  auto res = GetBestChildrenNoTemperature(parent, 1, depth);
  return res.empty() ? EdgeAndNode() : res.front();
}

// Returns a child of a root chosen according to weighted-by-temperature visit
// count.
EdgeAndNode Search::GetBestRootChildWithTemperature(float temperature) const {
  // Root is at even depth.
  const float draw_score = GetDrawScore(/* is_odd_depth= */ false);

  std::vector<float> cumulative_sums;
  float sum = 0.0;
  float max_n = 0.0;
  const float offset = params_.GetTemperatureVisitOffset();
  float max_eval = -1.0f;
  const float fpu =
      GetFpu(params_, root_node_, /* is_root= */ true, draw_score);

  for (auto& edge : root_node_->Edges()) {
    if (!root_move_filter_.empty() &&
        std::find(root_move_filter_.begin(), root_move_filter_.end(),
                  edge.GetMove()) == root_move_filter_.end()) {
      continue;
    }
    if (edge.GetN() + offset > max_n) {
      max_n = edge.GetN() + offset;
      max_eval = edge.GetQ(fpu, draw_score);
    }
  }

  // TODO(crem) Simplify this code when samplers.h is merged.
  const float min_eval =
      max_eval - params_.GetTemperatureWinpctCutoff() / 50.0f;
  for (auto& edge : root_node_->Edges()) {
    if (!root_move_filter_.empty() &&
        std::find(root_move_filter_.begin(), root_move_filter_.end(),
                  edge.GetMove()) == root_move_filter_.end()) {
      continue;
    }
    if (edge.GetQ(fpu, draw_score) < min_eval) continue;
    sum += std::pow(
        std::max(0.0f,
                 (max_n <= 0.0f
                      ? edge.GetP()
                      : ((static_cast<float>(edge.GetN()) + offset) / max_n))),
        1 / temperature);
    cumulative_sums.push_back(sum);
  }
  assert(sum);

  const float toss = Random::Get().GetFloat(cumulative_sums.back());
  int idx =
      std::lower_bound(cumulative_sums.begin(), cumulative_sums.end(), toss) -
      cumulative_sums.begin();

  for (auto& edge : root_node_->Edges()) {
    if (!root_move_filter_.empty() &&
        std::find(root_move_filter_.begin(), root_move_filter_.end(),
                  edge.GetMove()) == root_move_filter_.end()) {
      continue;
    }
    if (edge.GetQ(fpu, draw_score) < min_eval) continue;
    if (idx-- == 0) return edge;
  }
  assert(false);
  return {};
}

void Search::StartThreads(size_t how_many) {
  Mutex::Lock lock(threads_mutex_);
  if (how_many == 0 && threads_.size() == 0) {
    how_many = network_->GetThreads() + !network_->IsCpu();
  }
  thread_count_.store(how_many, std::memory_order_release);
  // First thread is a watchdog thread.
  if (threads_.size() == 0) {
    threads_.emplace_back([this]() { WatchdogThread(); });
  }
  // Start working threads.
  for (size_t i = 0; i < how_many; i++) {
    threads_.emplace_back([this, i]() {
      SearchWorker worker(this, params_, i);
      worker.RunBlocking();
    });
  }
  LOGFILE << "Search started. "
          << std::chrono::duration_cast<std::chrono::milliseconds>(
                 std::chrono::steady_clock::now() - start_time_)
                 .count()
          << "ms already passed.";
}

void Search::RunBlocking(size_t threads) {
  StartThreads(threads);
  Wait();
}

bool Search::IsSearchActive() const {
  return !stop_.load(std::memory_order_acquire);
}

void Search::PopulateCommonIterationStats(IterationStats* stats) {
  stats->time_since_movestart = GetTimeSinceStart();

  SharedMutex::SharedLock nodes_lock(nodes_mutex_);
  {
    Mutex::Lock counters_lock(counters_mutex_);
    stats->time_since_first_batch = GetTimeSinceFirstBatch();
    if (!nps_start_time_ && total_playouts_ > 0) {
      nps_start_time_ = std::chrono::steady_clock::now();
    }
  }
  stats->total_visits = total_playouts_ + initial_visits_;
  stats->total_allocated_nodes = dag_->AllocatedNodeCount();
  stats->nodes_since_movestart = total_playouts_;
  stats->batches_since_movestart = total_batches_;
  stats->average_depth = cum_depth_ / (total_playouts_ ? total_playouts_ : 1);
  stats->edge_n.clear();
  stats->win_found = false;
  stats->may_resign = true;
  stats->num_losing_edges = 0;
  stats->time_usage_hint_ = IterationStats::TimeUsageHint::kNormal;
  stats->mate_depth = std::numeric_limits<int>::max();

  // If root node hasn't finished first visit, none of this code is safe.
  if (root_node_->GetN() > 0) {
    const auto draw_score = GetDrawScore(true);
    const float fpu =
        GetFpu(params_, root_node_, /* is_root_node */ true, draw_score);
    float max_q_plus_m = -1000;
    uint64_t max_n = 0;
    bool max_n_has_max_q_plus_m = true;
    const auto m_evaluator = network_->GetCapabilities().has_mlh()
                                 ? MEvaluator(params_, root_node_)
                                 : MEvaluator();
    for (const auto& edge : root_node_->Edges()) {
      const auto n = edge.GetN();
      const auto q = edge.GetQ(fpu, draw_score);
      const auto m = m_evaluator.GetMUtility(edge, q);
      const auto q_plus_m = q + m;
      stats->edge_n.push_back(n);
      if (n > 0 && edge.IsTerminal() && edge.GetWL(0.0f) > 0.0f) {
        stats->win_found = true;
      }
      if (n > 0 && edge.IsTerminal() && edge.GetWL(0.0f) < 0.0f) {
        stats->num_losing_edges += 1;
      }
      if (n > 0 && edge.IsTerminal() && edge.GetWL(0.0f) == 1.0f &&
          !edge.IsTbTerminal()) {
        stats->mate_depth =
            std::min(stats->mate_depth,
                     static_cast<int>(std::round(edge.GetM(0.0f))) / 2 + 1);
      }

      // If game is resignable, no need for moving quicker. This allows
      // proving mate when losing anyway for better score output.
      // Hardcoded resign threshold, because there is no available parameter.
      if (n > 0 && q > -0.98f) {
        stats->may_resign = false;
      }
      if (max_n < n) {
        max_n = n;
        max_n_has_max_q_plus_m = false;
      }
      if (max_q_plus_m <= q_plus_m) {
        max_n_has_max_q_plus_m = (max_n == n);
        max_q_plus_m = q_plus_m;
      }
    }
    if (!max_n_has_max_q_plus_m) {
      stats->time_usage_hint_ = IterationStats::TimeUsageHint::kNeedMoreTime;
    }
  }
}

void Search::WatchdogThread() {
  LOGFILE << "Start a watchdog thread.";
  StoppersHints hints;
  IterationStats stats;
  while (true) {
    PopulateCommonIterationStats(&stats);
    MaybeTriggerStop(stats, &hints);
    MaybeOutputInfo();

    constexpr auto kMaxWaitTimeMs = 100;
    constexpr auto kMinWaitTimeMs = 1;

    Mutex::Lock lock(counters_mutex_);
    // Only exit when bestmove is responded. It may happen that search threads
    // already all exited, and we need at least one thread that can do that.
    if (bestmove_is_sent_) break;

    auto remaining_time = hints.GetEstimatedRemainingTimeMs();
    if (remaining_time > kMaxWaitTimeMs) remaining_time = kMaxWaitTimeMs;
    if (remaining_time < kMinWaitTimeMs) remaining_time = kMinWaitTimeMs;
    // There is no real need to have max wait time, and sometimes it's fine
    // to wait without timeout at all (e.g. in `go nodes` mode), but we
    // still limit wait time for exotic cases like when pc goes to sleep
    // mode during thinking.
    // Minimum wait time is there to prevent busy wait and other threads
    // starvation.
    watchdog_cv_.wait_for(
        lock.get_raw(), std::chrono::milliseconds(remaining_time),
        [this]() { return stop_.load(std::memory_order_acquire); });
  }
  LOGFILE << "End a watchdog thread.";
}

void Search::FireStopInternal() {
  stop_.store(true, std::memory_order_release);
  watchdog_cv_.notify_all();
}

void Search::Stop() {
  Mutex::Lock lock(counters_mutex_);
  ok_to_respond_bestmove_ = true;
  FireStopInternal();
  LOGFILE << "Stopping search due to `stop` uci command.";
}

void Search::Abort() {
  Mutex::Lock lock(counters_mutex_);
  if (!stop_.load(std::memory_order_acquire) ||
      (!bestmove_is_sent_ && !ok_to_respond_bestmove_)) {
    bestmove_is_sent_ = true;
    FireStopInternal();
  }
  LOGFILE << "Aborting search, if it is still active.";
}

void Search::Wait() {
  Mutex::Lock lock(threads_mutex_);
  while (!threads_.empty()) {
    threads_.back().join();
    threads_.pop_back();
  }
}

void Search::CancelSharedCollisions() REQUIRES(nodes_mutex_) {
  for (auto& entry : shared_collisions_) {
    auto path = entry.first;
    for (auto it = ++(path.crbegin()); it != path.crend(); ++it) {
      std::get<0>(*it)->CancelScoreUpdate(entry.second);
    }
  }
  shared_collisions_.clear();
}

Search::~Search() {
  Abort();
  Wait();
  {
    SharedMutex::Lock lock(nodes_mutex_);
    CancelSharedCollisions();

#ifndef NDEBUG
    assert(root_node_->ZeroNInFlight());
#endif
  }

  // Free previously released nodes that were not reused during this search.
  dag_->TTMaintenance();
  dag_->TTMaintenance();

  LOGFILE << "Search destroyed.";
}

//////////////////////////////////////////////////////////////////////////////
// SearchWorker
//////////////////////////////////////////////////////////////////////////////

void SearchWorker::RunTasks(int tid) {
  while (true) {
    PickTask* task = nullptr;
    int id = 0;
    {
      int spins = 0;
      while (true) {
        int nta = tasks_taken_.load(std::memory_order_acquire);
        int tc = task_count_.load(std::memory_order_acquire);
        if (nta < tc) {
          int val = 0;
          if (task_taking_started_.compare_exchange_weak(
                  val, 1, std::memory_order_acq_rel,
                  std::memory_order_relaxed)) {
            nta = tasks_taken_.load(std::memory_order_acquire);
            tc = task_count_.load(std::memory_order_acquire);
            // We got the spin lock, double check we're still in the clear.
            if (nta < tc) {
              id = tasks_taken_.fetch_add(1, std::memory_order_acq_rel);
              task = &picking_tasks_[id];
              task_taking_started_.store(0, std::memory_order_release);
              break;
            }
            task_taking_started_.store(0, std::memory_order_release);
          }
          SpinloopPause();
          spins = 0;
          continue;
        } else if (tc != -1) {
          spins++;
          if (spins >= 512) {
            std::this_thread::yield();
            spins = 0;
          } else {
            SpinloopPause();
          }
          continue;
        }
        spins = 0;
        // Looks like sleep time.
        Mutex::Lock lock(picking_tasks_mutex_);
        // Refresh them now we have the lock.
        nta = tasks_taken_.load(std::memory_order_acquire);
        tc = task_count_.load(std::memory_order_acquire);
        if (tc != -1) continue;
        if (nta >= tc && exiting_) return;
        task_added_.wait(lock.get_raw());
        // And refresh again now we're awake.
        nta = tasks_taken_.load(std::memory_order_acquire);
        tc = task_count_.load(std::memory_order_acquire);
        if (nta >= tc && exiting_) return;
      }
    }
    if (task != nullptr) {
      switch (task->task_type) {
        case PickTask::kGathering: {
          PickNodesToExtendTask(task->start_path, task->collision_limit,
                                task->history, &(task->results),
                                &(task_workspaces_[tid]));
          break;
        }
        case PickTask::kProcessing: {
          ProcessPickedTask(task->start_idx, task->end_idx);
          break;
        }
      }
      picking_tasks_[id].complete = true;
      completed_tasks_.fetch_add(1, std::memory_order_acq_rel);
    }
  }
}

void SearchWorker::ExecuteOneIteration() {
  // 1. Initialize internal structures.
  InitializeIteration(search_->network_->NewComputation());

  if (params_.GetMaxConcurrentSearchers() != 0) {
    std::unique_ptr<SpinHelper> spin_helper;
    if (params_.GetSearchSpinBackoff()) {
      spin_helper = std::make_unique<ExponentialBackoffSpinHelper>();
    } else {
      // This is a hard spin lock to reduce latency but at the expense of busy
      // wait cpu usage. If search worker count is large, this is probably a
      // bad idea.
      spin_helper = std::make_unique<SpinHelper>();
    }

    while (true) {
      // If search is stopped, we've not gathered or done anything and we don't
      // want to, so we can safely skip all below. But make sure we have done
      // at least one iteration.
      if (search_->stop_.load(std::memory_order_acquire) &&
          search_->GetTotalPlayouts() + search_->initial_visits_ > 0) {
        return;
      }

      int available =
          search_->pending_searchers_.load(std::memory_order_acquire);
      if (available == 0) {
        spin_helper->Wait();
        continue;
      }

      if (search_->pending_searchers_.compare_exchange_weak(
              available, available - 1, std::memory_order_acq_rel)) {
        break;
      } else {
        spin_helper->Backoff();
      }
    }
  }

  // 2. Gather minibatch.
  GatherMinibatch();
  task_count_.store(-1, std::memory_order_release);
  search_->backend_waiting_counter_.fetch_add(1, std::memory_order_relaxed);

  // 2b. Collect collisions.
  CollectCollisions();

  if (params_.GetMaxConcurrentSearchers() != 0) {
    search_->pending_searchers_.fetch_add(1, std::memory_order_acq_rel);
  }

  // 4. Run NN computation.
  RunNNComputation();
  search_->backend_waiting_counter_.fetch_add(-1, std::memory_order_relaxed);

  // 5. Retrieve NN computations (and terminal values) into nodes.
  FetchMinibatchResults();

  // 6. Propagate the new nodes' information to all their parents in the tree.
  DoBackupUpdate();

  // 7. Update the Search's status and progress information.
  UpdateCounters();

  // If required, waste time to limit nps.
  if (params_.GetNpsLimit() > 0) {
    while (search_->IsSearchActive()) {
      int64_t time_since_first_batch_ms = 0;
      {
        Mutex::Lock lock(search_->counters_mutex_);
        time_since_first_batch_ms = search_->GetTimeSinceFirstBatch();
      }
      if (time_since_first_batch_ms <= 0) {
        time_since_first_batch_ms = search_->GetTimeSinceStart();
      }
      auto nps = search_->GetTotalPlayouts() * 1e3f / time_since_first_batch_ms;
      if (nps > params_.GetNpsLimit()) {
        std::this_thread::sleep_for(std::chrono::milliseconds(1));
      } else {
        break;
      }
    }
  }
}

// 1. Initialize internal structures.
// ~~~~~~~~~~~~~~~~~~~~~~~~~~~~~~~~~~
void SearchWorker::InitializeIteration(
    std::unique_ptr<NetworkComputation> computation) {
<<<<<<< HEAD
  computation_ = std::make_unique<CachingComputation>(
      std::move(computation), search_->network_->GetCapabilities().input_format,
      params_.GetHistoryFill(), search_->cache_);
  computation_->Reserve(params_.GetMiniBatchSize());
=======
  computation_ = std::make_unique<CachingComputation>(std::move(computation),
                                                      search_->cache_);
  computation_->Reserve(target_minibatch_size_);
>>>>>>> 7fce117e
  minibatch_.clear();
  minibatch_.reserve(2 * target_minibatch_size_);
}

// 2. Gather minibatch.
// ~~~~~~~~~~~~~~~~~~~~
namespace {
int Mix(int high, int low, float ratio) {
  return static_cast<int>(std::round(static_cast<float>(low) +
                                     static_cast<float>(high - low) * ratio));
}

int CalculateCollisionsLeft(int64_t nodes, const SearchParams& params) {
  // End checked first
  if (nodes >= params.GetMaxCollisionVisitsScalingEnd()) {
    return params.GetMaxCollisionVisits();
  }
  if (nodes <= params.GetMaxCollisionVisitsScalingStart()) {
    return 1;
  }
  return Mix(params.GetMaxCollisionVisits(), 1,
             std::pow((static_cast<float>(nodes) -
                       params.GetMaxCollisionVisitsScalingStart()) /
                          (params.GetMaxCollisionVisitsScalingEnd() -
                           params.GetMaxCollisionVisitsScalingStart()),
                      params.GetMaxCollisionVisitsScalingPower()));
}
}  // namespace

void SearchWorker::GatherMinibatch() {
  // Total number of nodes to process.
  uint32_t minibatch_size = 0;
  int cur_n = 0;
  {
    SharedMutex::Lock lock(search_->nodes_mutex_);
    cur_n = search_->root_node_->GetN();
  }
  // TODO: GetEstimatedRemainingPlayouts has already had smart pruning factor
  // applied, which doesn't clearly make sense to include here...
  int64_t remaining_n =
      latest_time_manager_hints_.GetEstimatedRemainingPlayouts();
  uint32_t collisions_left = CalculateCollisionsLeft(
      std::min(static_cast<int64_t>(cur_n), remaining_n), params_);

  // Number of nodes processed out of order.
  number_out_of_order_ = 0;

  int thread_count = search_->thread_count_.load(std::memory_order_acquire);

  // Gather nodes to process in the current batch.
  // If we had too many nodes out of order, also interrupt the iteration so
  // that search can exit.
  while (minibatch_size < target_minibatch_size_ &&
         number_out_of_order_ < max_out_of_order_) {
    // If there's something to process without touching slow neural net, do it.
    if (minibatch_size > 0 && computation_->GetCacheMisses() == 0) return;

    // If there is backend work to be done, and the backend is idle - exit
    // immediately.
    // Only do this fancy work if there are multiple threads as otherwise we
    // early exit from every batch since there is never another search thread to
    // be keeping the backend busy. Which would mean that threads=1 has a
    // massive nps drop.
    if (thread_count > 1 && minibatch_size > 0 &&
        computation_->GetCacheMisses() > params_.GetIdlingMinimumWork() &&
        thread_count - search_->backend_waiting_counter_.load(
                           std::memory_order_relaxed) >
            params_.GetThreadIdlingThreshold()) {
      return;
    }

    int new_start = static_cast<int>(minibatch_.size());

    PickNodesToExtend(
        std::min({collisions_left, target_minibatch_size_ - minibatch_size,
                  max_out_of_order_ - number_out_of_order_}));

    // Count the non-collisions.
    int non_collisions = 0;
    for (int i = new_start; i < static_cast<int>(minibatch_.size()); i++) {
      auto& picked_node = minibatch_[i];
      if (picked_node.IsCollision()) {
        continue;
      }
      ++non_collisions;
      ++minibatch_size;
    }

<<<<<<< HEAD
    {
      // This lock must be held until after the task_completed_ wait succeeds
      // below. Since the tasks perform work which assumes they have the lock,
      // even though actually this thread does.
      SharedMutex::Lock lock(search_->nodes_mutex_);

      bool needs_wait = false;
      int ppt_start = new_start;
      if (params_.GetTaskWorkersPerSearchWorker() > 0 &&
          non_collisions >= params_.GetMinimumWorkSizeForProcessing()) {
        const int num_tasks = std::clamp(
            non_collisions / params_.GetMinimumWorkPerTaskForProcessing(), 2,
            params_.GetTaskWorkersPerSearchWorker() + 1);
        // Round down, left overs can go to main thread so it waits less.
        int per_worker = non_collisions / num_tasks;
        needs_wait = true;
        ResetTasks();
        int found = 0;
        for (int i = new_start; i < static_cast<int>(minibatch_.size()); i++) {
          auto& picked_node = minibatch_[i];
          if (picked_node.IsCollision()) {
            continue;
          }
          ++found;
          if (found == per_worker) {
            picking_tasks_.emplace_back(ppt_start, i + 1);
            task_count_.fetch_add(1, std::memory_order_acq_rel);
            ppt_start = i + 1;
            found = 0;
            if (picking_tasks_.size() == static_cast<size_t>(num_tasks - 1)) {
              break;
            }
=======
    bool needs_wait = false;
    int ppt_start = new_start;
    if (task_workers_ > 0 &&
        non_collisions >= params_.GetMinimumWorkSizeForProcessing()) {
      const int num_tasks = std::clamp(
          non_collisions / params_.GetMinimumWorkPerTaskForProcessing(), 2,
          task_workers_ + 1);
      // Round down, left overs can go to main thread so it waits less.
      int per_worker = non_collisions / num_tasks;
      needs_wait = true;
      ResetTasks();
      int found = 0;
      for (int i = new_start; i < static_cast<int>(minibatch_.size()); i++) {
        auto& picked_node = minibatch_[i];
        if (picked_node.IsCollision()) {
          continue;
        }
        ++found;
        if (found == per_worker) {
          picking_tasks_.emplace_back(ppt_start, i + 1);
          task_count_.fetch_add(1, std::memory_order_acq_rel);
          ppt_start = i + 1;
          found = 0;
          if (picking_tasks_.size() == static_cast<size_t>(num_tasks - 1)) {
            break;
>>>>>>> 7fce117e
          }
        }
      }
      ProcessPickedTask(ppt_start, static_cast<int>(minibatch_.size()));
      if (needs_wait) {
        WaitForTasks();
      }
    }
    bool some_ooo = false;
    for (int i = static_cast<int>(minibatch_.size()) - 1; i >= new_start; i--) {
      if (minibatch_[i].ooo_completed) {
        some_ooo = true;
        break;
      }
    }
    if (some_ooo) {
      SharedMutex::Lock lock(search_->nodes_mutex_);
      for (int i = static_cast<int>(minibatch_.size()) - 1; i >= new_start;
           i--) {
        // If there was any OOO, revert 'all' new collisions - it isn't possible
        // to identify exactly which ones are afterwards and only prune those.
        // This may remove too many items, but hopefully most of the time they
        // will just be added back in the same in the next gather.
        if (minibatch_[i].IsCollision()) {
          for (auto it = ++(minibatch_[i].path.crbegin());
               it != minibatch_[i].path.crend(); ++it) {
            std::get<0>(*it)->CancelScoreUpdate(minibatch_[i].multivisit);
          }
          minibatch_.erase(minibatch_.begin() + i);
        } else if (minibatch_[i].ooo_completed) {
          FetchSingleNodeResult(&minibatch_[i], minibatch_[i], 0);
          DoBackupUpdateSingleNode(minibatch_[i]);
          minibatch_.erase(minibatch_.begin() + i);
          --minibatch_size;
          ++number_out_of_order_;
        }
      }
    }
    for (size_t i = new_start; i < minibatch_.size(); i++) {
      // If there was no OOO, there can stil be collisions.
      // There are no OOO though.
      // Also terminals when OOO is disabled.
      if (!minibatch_[i].ShouldAddToInput()) continue;
      if (minibatch_[i].is_cache_hit) {
        // Since minibatch_[i] holds cache lock, this is guaranteed to succeed.
        computation_->AddInputByHash(minibatch_[i].hash,
                                     std::move(minibatch_[i].lock));
      } else {
        computation_->AddInput(minibatch_[i].hash, minibatch_[i].history);
      }
    }

    // Check for stop at the end so we have at least one node.
    for (size_t i = new_start; i < minibatch_.size(); i++) {
      auto& picked_node = minibatch_[i];

      if (picked_node.IsCollision()) {
        // Check to see if we can upsize the collision to exit sooner.
        if (picked_node.maxvisit > 0 &&
            collisions_left > picked_node.multivisit) {
          SharedMutex::Lock lock(search_->nodes_mutex_);
          int extra = std::min(picked_node.maxvisit, collisions_left) -
                      picked_node.multivisit;
          picked_node.multivisit += extra;
          for (auto it = ++(picked_node.path.crbegin());
               it != picked_node.path.crend(); ++it) {
            std::get<0>(*it)->IncrementNInFlight(extra);
          }
        }
        if ((collisions_left -= picked_node.multivisit) <= 0) return;
        if (search_->stop_.load(std::memory_order_acquire)) return;
      }
    }
  }
}

void SearchWorker::ProcessPickedTask(int start_idx, int end_idx) {
  for (int i = start_idx; i < end_idx; i++) {
    auto& picked_node = minibatch_[i];
    if (picked_node.IsCollision()) continue;
    // If node is a collision, known as a terminal (win/loss/draw according to
    // the rules of the game) or has a low node, it means that we have already
    // visited this node before and can't extend it.
    if (picked_node.IsExtendable()) {
      // Node was never visited, extend it.
      ExtendNode(picked_node);
    }

    picked_node.ooo_completed =
        params_.GetOutOfOrderEval() && picked_node.CanEvalOutOfOrder();
  }
}

#define MAX_TASKS 100

void SearchWorker::ResetTasks() {
  task_count_.store(0, std::memory_order_release);
  tasks_taken_.store(0, std::memory_order_release);
  completed_tasks_.store(0, std::memory_order_release);
  picking_tasks_.clear();
  // Reserve because resizing breaks pointers held by the task threads.
  picking_tasks_.reserve(MAX_TASKS);
}

int SearchWorker::WaitForTasks() {
  // Spin lock, other tasks should be done soon.
  while (true) {
    int completed = completed_tasks_.load(std::memory_order_acquire);
    int todo = task_count_.load(std::memory_order_acquire);
    if (todo == completed) return completed;
    SpinloopPause();
  }
}

void SearchWorker::PickNodesToExtend(int collision_limit) {
  ResetTasks();
  if (task_workers_ > 0 && !search_->network_->IsCpu()) {
    // While nothing is ready yet - wake the task runners so they are ready to
    // receive quickly.
    Mutex::Lock lock(picking_tasks_mutex_);
    task_added_.notify_all();
  }
  std::vector<Move> empty_movelist;
  // This lock must be held until after the task_completed_ wait succeeds below.
  // Since the tasks perform work which assumes they have the lock, even though
  // actually this thread does.
  SharedMutex::Lock lock(search_->nodes_mutex_);
  history_.Trim(search_->played_history_.GetLength());
  PickNodesToExtendTask({std::make_tuple(search_->root_node_, 0, 0)},
                        collision_limit, history_, &minibatch_,
                        &main_workspace_);

  WaitForTasks();
  for (int i = 0; i < static_cast<int>(picking_tasks_.size()); i++) {
    for (int j = 0; j < static_cast<int>(picking_tasks_[i].results.size());
         j++) {
      minibatch_.emplace_back(std::move(picking_tasks_[i].results[j]));
    }
  }
}

// Depth starts with 0 at root, so number of plies in PV equals depth.
std::pair<int, int> SearchWorker::GetRepetitions(int depth,
                                                 const Position& position) {
  const auto repetitions = position.GetRepetitions();

  if (repetitions == 0) return {0, 0};

  if (repetitions >= 2) return {repetitions, 0};

  const auto plies = position.GetPliesSincePrevRepetition();
  if (params_.GetTwoFoldDraws() && /*repetitions == 1 &&*/ depth >= 4 &&
      depth >= plies) {
    return {1, plies};
  }

  return {0, 0};
}

// Check if PickNodesToExtendTask should stop picking at this @node.
bool SearchWorker::ShouldStopPickingHere(Node* node, bool is_root_node,
                                         int repetitions) {
  constexpr double wl_diff_limit = 0.01f;
  constexpr float d_diff_limit = 0.01f;
  constexpr float m_diff_limit = 2.0f;

  if (node->GetN() == 0 || node->IsTerminal()) return true;

  // Only stop at root when there is no other option.
  assert(!is_root_node || node == search_->root_node_);
  if (is_root_node) return false;

  // Stop at draws by repetition.
  if (repetitions >= 2) return true;

  // Check if Node and LowNode differ significantly.
  auto low_node = node->GetLowNode();
  assert(low_node);

  // Only known transpositions can differ.
  if (!low_node->IsTransposition()) return false;

  // LowNode is terminal when Node is not.
  if (low_node->IsTerminal()) return true;

  // Bounds differ (swap).
  auto [low_node_lower, low_node_upper] = low_node->GetBounds();
  auto [node_lower, node_upper] = node->GetBounds();
  if (low_node_lower != -node_upper || low_node_upper != -node_lower)
    return true;

  // WL differs significantly (flip).
  auto wl_diff = std::abs(low_node->GetWL() + node->GetWL());
  if (wl_diff >= wl_diff_limit) return true;

  // D differs significantly.
  auto d_diff = std::abs(low_node->GetD() - node->GetD());
  if (d_diff >= d_diff_limit) return true;

  // M differs significantly (increment).
  auto m_diff = std::abs(low_node->GetM() + 1 - node->GetM());
  if (m_diff >= m_diff_limit) return true;

  return false;
}

void SearchWorker::PickNodesToExtendTask(
    const BackupPath& path, int collision_limit, PositionHistory& history,
    std::vector<NodeToProcess>* receiver,
    TaskWorkspace* workspace) NO_THREAD_SAFETY_ANALYSIS {
  assert(path.size() == (size_t)history.GetLength() -
                            search_->played_history_.GetLength() + 1);

  // TODO: Bring back pre-cached nodes created outside locks in a way that works
  // with tasks.
  // TODO: pre-reserve visits_to_perform for expected depth and likely maximum
  // width. Maybe even do so outside of lock scope.
  auto& vtp_buffer = workspace->vtp_buffer;
  auto& visits_to_perform = workspace->visits_to_perform;
  visits_to_perform.clear();
  auto& vtp_last_filled = workspace->vtp_last_filled;
  vtp_last_filled.clear();
  auto& current_path = workspace->current_path;
  current_path.clear();
  auto& full_path = workspace->full_path;
  full_path = path;
  assert(full_path.size() > 0);
  auto [node, repetitions, moves_left] = full_path.back();
  // Sometimes receiver is reused, othertimes not, so only jump start if small.
  if (receiver->capacity() < 30) {
    receiver->reserve(receiver->size() + 30);
  }

  // This 1 is 'filled pre-emptively'.
  std::array<float, 256> current_util;

  // These 3 are 'filled on demand'.
  std::array<float, 256> current_score;
  std::array<int, 256> current_nstarted;
  auto& cur_iters = workspace->cur_iters;

  Node::Iterator best_edge;
  Node::Iterator second_best_edge;
  // Fetch the current best root node visits for possible smart pruning.
  const int64_t best_node_n = search_->current_best_edge_.GetN();

  int passed_off = 0;
  int completed_visits = 0;

  bool is_root_node = node == search_->root_node_;
  const float even_draw_score = search_->GetDrawScore(false);
  const float odd_draw_score = search_->GetDrawScore(true);
  const auto& root_move_filter = search_->root_move_filter_;
  auto m_evaluator = moves_left_support_ ? MEvaluator(params_) : MEvaluator();

  int max_limit = std::numeric_limits<int>::max();

  current_path.push_back(-1);
  while (current_path.size() > 0) {
    assert(full_path.size() >= path.size());
    // First prepare visits_to_perform.
    if (current_path.back() == -1) {
      // Need to do n visits, where n is either collision_limit, or comes from
      // visits_to_perform for the current path.
      int cur_limit = collision_limit;
      if (current_path.size() > 1) {
        cur_limit =
            (*visits_to_perform.back())[current_path[current_path.size() - 2]];
      }
      // First check if node is terminal or not-expanded.  If either than create
      // a collision of appropriate size and pop current_path.
      if (ShouldStopPickingHere(node, is_root_node, repetitions)) {
        if (is_root_node) {
          // Root node is special - since its not reached from anywhere else, so
          // it needs its own logic. Still need to create the collision to
          // ensure the outer gather loop gives up.
          if (node->TryStartScoreUpdate()) {
            cur_limit -= 1;
            minibatch_.push_back(
                NodeToProcess::Visit(full_path, search_->played_history_));
            completed_visits++;
          }
        }
        // Visits are created elsewhere, just need the collisions here.
        if (cur_limit > 0) {
          int max_count = 0;
          if (cur_limit == collision_limit && path.size() == 1 &&
              max_limit > cur_limit) {
            max_count = max_limit;
          }
          receiver->push_back(
              NodeToProcess::Collision(full_path, cur_limit, max_count));
          completed_visits += cur_limit;
        }
        history.Pop();
        full_path.pop_back();
        if (full_path.size() > 0) {
          std::tie(node, repetitions, moves_left) = full_path.back();
        } else {
          node = nullptr;
          repetitions = 0;
        }
        current_path.pop_back();
        continue;
      }
      if (is_root_node) {
        // Root node is again special - needs its n in flight updated separately
        // as its not handled on the path to it, since there isn't one.
        node->IncrementNInFlight(cur_limit);
      }

      // Create visits_to_perform new back entry for this level.
      if (vtp_buffer.size() > 0) {
        visits_to_perform.push_back(std::move(vtp_buffer.back()));
        vtp_buffer.pop_back();
      } else {
        visits_to_perform.push_back(std::make_unique<std::array<int, 256>>());
      }
      vtp_last_filled.push_back(-1);

      // Cache all constant UCT parameters.

      int max_needed = node->GetNumEdges();
      for (int i = 0; i < max_needed; i++) {
        current_util[i] = std::numeric_limits<float>::lowest();
      }
      // Root depth is 1 here, while for GetDrawScore() it's 0-based, that's why
      // the weirdness.
      const float draw_score =
          (full_path.size() % 2 == 0) ? odd_draw_score : even_draw_score;
      m_evaluator.SetParent(node);
      float visited_pol = 0.0f;
      for (Node* child : node->VisitedNodes()) {
        int index = child->Index();
        visited_pol += child->GetP();
        float q = child->GetQ(draw_score);
        current_util[index] = q + m_evaluator.GetMUtility(child, q);
      }
      const float fpu =
          GetFpu(params_, node, is_root_node, draw_score, visited_pol);
      for (int i = 0; i < max_needed; i++) {
        if (current_util[i] == std::numeric_limits<float>::lowest()) {
          current_util[i] = fpu + m_evaluator.GetDefaultMUtility();
        }
      }

      const float cpuct =
          ComputeCpuct(params_, node->GetTotalVisits(), is_root_node);
      const float puct_mult =
          cpuct * std::sqrt(std::max(node->GetChildrenVisits(), 1u));
      int cache_filled_idx = -1;
      while (cur_limit > 0) {
        // Perform UCT for current node.
        float best = std::numeric_limits<float>::lowest();
        int best_idx = -1;
        float best_without_u = std::numeric_limits<float>::lowest();
        float second_best = std::numeric_limits<float>::lowest();
        bool can_exit = false;
        best_edge.Reset();
        for (int idx = 0; idx < max_needed; ++idx) {
          if (idx > cache_filled_idx) {
            if (idx == 0) {
              cur_iters[idx] = node->Edges();
            } else {
              cur_iters[idx] = cur_iters[idx - 1];
              ++cur_iters[idx];
            }
            current_nstarted[idx] = cur_iters[idx].GetNStarted();
          }
          int nstarted = current_nstarted[idx];
          const float util = current_util[idx];
          if (idx > cache_filled_idx) {
            current_score[idx] =
                cur_iters[idx].GetP() * puct_mult / (1 + nstarted) + util;
            cache_filled_idx++;
          }
          if (is_root_node) {
            // If there's no chance to catch up to the current best node with
            // remaining playouts, don't consider it.
            // best_move_node_ could have changed since best_node_n was
            // retrieved. To ensure we have at least one node to expand, always
            // include current best node.
            if (cur_iters[idx] != search_->current_best_edge_ &&
                latest_time_manager_hints_.GetEstimatedRemainingPlayouts() <
                    best_node_n - cur_iters[idx].GetN()) {
              continue;
            }
            // If root move filter exists, make sure move is in the list.
            if (!root_move_filter.empty() &&
                std::find(root_move_filter.begin(), root_move_filter.end(),
                          cur_iters[idx].GetMove()) == root_move_filter.end()) {
              continue;
            }
          }

          float score = current_score[idx];
          if (score > best) {
            second_best = best;
            second_best_edge = best_edge;
            best = score;
            best_idx = idx;
            best_without_u = util;
            best_edge = cur_iters[idx];
          } else if (score > second_best) {
            second_best = score;
            second_best_edge = cur_iters[idx];
          }
          if (can_exit) break;
          if (nstarted == 0) {
            // One more loop will get 2 unvisited nodes, which is sufficient to
            // ensure second best is correct. This relies upon the fact that
            // edges are sorted in policy decreasing order.
            can_exit = true;
          }
        }
        int new_visits = 0;
        if (second_best_edge) {
          int estimated_visits_to_change_best = std::numeric_limits<int>::max();
          if (best_without_u < second_best) {
            const auto n1 = current_nstarted[best_idx] + 1;
            estimated_visits_to_change_best = static_cast<int>(
                std::max(1.0f, std::min(cur_iters[best_idx].GetP() * puct_mult /
                                                (second_best - best_without_u) -
                                            n1 + 1,
                                        1e9f)));
          }
          second_best_edge.Reset();
          max_limit = std::min(max_limit, estimated_visits_to_change_best);
          new_visits = std::min(cur_limit, estimated_visits_to_change_best);
        } else {
          // No second best - only one edge, so everything goes in here.
          new_visits = cur_limit;
        }
        if (best_idx >= vtp_last_filled.back()) {
          auto* vtp_array = visits_to_perform.back().get()->data();
          std::fill(vtp_array + (vtp_last_filled.back() + 1),
                    vtp_array + best_idx + 1, 0);
        }
        (*visits_to_perform.back())[best_idx] += new_visits;
        cur_limit -= new_visits;

        Node* child_node = best_edge.GetOrSpawnNode(/* parent */ node);
        history.Append(best_edge.GetMove());
        auto [child_repetitions, child_moves_left] =
            GetRepetitions(full_path.size(), history.Last());
        full_path.push_back({child_node, child_repetitions, child_moves_left});
        if (child_node->TryStartScoreUpdate()) {
          current_nstarted[best_idx]++;
          new_visits -= 1;
          if (ShouldStopPickingHere(child_node, false, child_repetitions)) {
            // Reduce 1 for the visits_to_perform to ensure the collision
            // created doesn't include this visit.
            (*visits_to_perform.back())[best_idx] -= 1;
            receiver->push_back(NodeToProcess::Visit(full_path, history));
            completed_visits++;
          } else {
            child_node->IncrementNInFlight(new_visits);
            current_nstarted[best_idx] += new_visits;
          }
          current_score[best_idx] = cur_iters[best_idx].GetP() * puct_mult /
                                        (1 + current_nstarted[best_idx]) +
                                    current_util[best_idx];
        }
        if (best_idx > vtp_last_filled.back() &&
            (*visits_to_perform.back())[best_idx] > 0) {
          vtp_last_filled.back() = best_idx;
        }
        history.Pop();
        full_path.pop_back();
      }
      is_root_node = false;
      // Actively do any splits now rather than waiting for potentially long
      // tree walk to get there.
      for (int i = 0; i <= vtp_last_filled.back(); i++) {
        int child_limit = (*visits_to_perform.back())[i];
        if (task_workers_ > 0 &&
            child_limit > params_.GetMinimumWorkSizeForPicking() &&
            child_limit <
                ((collision_limit - passed_off - completed_visits) * 2 / 3) &&
            child_limit + passed_off + completed_visits <
                collision_limit -
                    params_.GetMinimumRemainingWorkSizeForPicking()) {
          Node* child_node = cur_iters[i].GetOrSpawnNode(/* parent */ node);
          history.Append(cur_iters[i].GetMove());
          auto [child_repetitions, child_moves_left] =
              GetRepetitions(full_path.size(), history.Last());
          full_path.push_back(
              {child_node, child_repetitions, child_moves_left});
          // Don't split if not expanded or terminal.
          if (!ShouldStopPickingHere(child_node, false, child_repetitions)) {
            bool passed = false;
            {
              // Multiple writers, so need mutex here.
              Mutex::Lock lock(picking_tasks_mutex_);
              // Ensure not to exceed size of reservation.
              if (picking_tasks_.size() < MAX_TASKS) {
                picking_tasks_.emplace_back(full_path, history, child_limit);
                task_count_.fetch_add(1, std::memory_order_acq_rel);
                task_added_.notify_all();
                passed = true;
                passed_off += child_limit;
              }
            }
            if (passed) {
              (*visits_to_perform.back())[i] = 0;
            }
          }
          history.Pop();
          full_path.pop_back();
        }
      }
      // Fall through to select the first child.
    }
    int min_idx = current_path.back();
    bool found_child = false;
    if (vtp_last_filled.back() > min_idx) {
      int idx = -1;
      for (auto& child : node->Edges()) {
        idx++;
        if (idx > min_idx && (*visits_to_perform.back())[idx] > 0) {
          current_path.back() = idx;
          current_path.push_back(-1);
          node = child.GetOrSpawnNode(/* parent */ node);
          history.Append(child.GetMove());
          std::tie(repetitions, moves_left) =
              GetRepetitions(full_path.size(), history.Last());
          full_path.push_back({node, repetitions, moves_left});
          found_child = true;
          break;
        }
        if (idx >= vtp_last_filled.back()) break;
      }
    }
    if (!found_child) {
      history.Pop();
      full_path.pop_back();
      if (full_path.size() > 0) {
        std::tie(node, repetitions, moves_left) = full_path.back();
      } else {
        node = nullptr;
        repetitions = 0;
      }
      current_path.pop_back();
      vtp_buffer.push_back(std::move(visits_to_perform.back()));
      visits_to_perform.pop_back();
      vtp_last_filled.pop_back();
    }
  }
}

void SearchWorker::ExtendNode(NodeToProcess& picked_node) {
  const auto path = picked_node.path;
  assert(!std::get<0>(path.back())->GetLowNode());

  const PositionHistory& history = picked_node.history;

  // We don't need the mutex because other threads will see that N=0 and
  // N-in-flight=1 and will not touch this node.
  const auto& board = history.Last().GetBoard();
  std::vector<Move> legal_moves = board.GenerateLegalMoves();

  // Check whether it's a draw/lose by position. Importantly, we must check
  // these before doing the by-rule checks below.
  auto node = picked_node.node;
  if (legal_moves.empty()) {
    // Could be a checkmate or a stalemate
    if (board.IsUnderCheck()) {
      node->MakeTerminal(GameResult::WHITE_WON);
    } else {
      node->MakeTerminal(GameResult::DRAW);
    }
    return;
  }

  // We can shortcircuit these draws-by-rule only if they aren't root;
  // if they are root, then thinking about them is the point.
  if (node != search_->root_node_) {
    if (!board.HasMatingMaterial()) {
      node->MakeTerminal(GameResult::DRAW);
      return;
    }

    if (history.Last().GetRule50Ply() >= 100) {
      node->MakeTerminal(GameResult::DRAW);
      return;
    }

    // Handle repetition draws as pseudo-terminals.
    if (picked_node.repetitions >= 2) {
      // Not a real terminal, set low node.
    }
    // Neither by-position or by-rule termination, but maybe it's a TB
    // position.
    else if (search_->syzygy_tb_ && !search_->root_is_in_dtz_ &&
             board.castlings().no_legal_castle() &&
             history.Last().GetRule50Ply() == 0 &&
             (board.ours() | board.theirs()).count() <=
                 search_->syzygy_tb_->max_cardinality()) {
      ProbeState state;
      const WDLScore wdl =
          search_->syzygy_tb_->probe_wdl(history.Last(), &state);
      // Only fail state means the WDL is wrong, probe_wdl may produce correct
      // result with a stat other than OK.
      if (state != FAIL) {
        // TB nodes don't have NN evaluation, assign M from parent node.
        float m = 0.0f;
        if (path.size() > 1) {
          auto parent = std::get<0>(path[path.size() - 2]);
          m = std::max(0.0f, parent->GetM() - 1.0f);
        }
        // If the colors seem backwards, check the checkmate check above.
        if (wdl == WDL_WIN) {
          node->MakeTerminal(GameResult::BLACK_WON, m, Terminal::Tablebase);
        } else if (wdl == WDL_LOSS) {
          node->MakeTerminal(GameResult::WHITE_WON, m, Terminal::Tablebase);
        } else {  // Cursed wins and blessed losses count as draws.
          node->MakeTerminal(GameResult::DRAW, m, Terminal::Tablebase);
        }
        search_->tb_hits_.fetch_add(1, std::memory_order_acq_rel);
        return;
      }
    }
  }

  picked_node.nn_queried = true;  // Node::SetLowNode() required.

  // Check the transposition table first and NN cache second before asking for
  // NN evaluation.
  picked_node.hash = search_->dag_->GetHistoryHash(history);
  auto tt_low_node = search_->dag_->TTFind(picked_node.hash);
  if (tt_low_node != nullptr) {
    picked_node.tt_low_node = tt_low_node;
    picked_node.is_tt_hit = true;
  } else {
    picked_node.lock = NNCacheLock(search_->cache_, picked_node.hash);
    picked_node.is_cache_hit = picked_node.lock;
  }
}

// 2b. Copy collisions into shared collisions.
void SearchWorker::CollectCollisions() {
  SharedMutex::Lock lock(search_->nodes_mutex_);

  for (const NodeToProcess& node_to_process : minibatch_) {
    if (node_to_process.IsCollision()) {
      search_->shared_collisions_.emplace_back(node_to_process.path,
                                               node_to_process.multivisit);
    }
  }
}

// 4. Run NN computation.
// ~~~~~~~~~~~~~~~~~~~~~~
void SearchWorker::RunNNComputation() {
  computation_->ComputeBlocking(params_.GetPolicySoftmaxTemp());
}

// 5. Retrieve NN computations (and terminal values) into nodes.
// ~~~~~~~~~~~~~~~~~~~~~~~~~~~~~~~~~~~~~~~~~~~~~~~~~~~~~~~~~~~~~
void SearchWorker::FetchMinibatchResults() {
  SharedMutex::Lock nodes_lock(search_->nodes_mutex_);
  // Populate NN/cached results, or terminal results, into nodes.
  int idx_in_computation = 0;
  for (auto& node_to_process : minibatch_) {
    FetchSingleNodeResult(&node_to_process, *computation_, idx_in_computation);
    if (node_to_process.ShouldAddToInput()) ++idx_in_computation;
  }
}

template <typename Computation>
void SearchWorker::FetchSingleNodeResult(NodeToProcess* node_to_process,
                                         const Computation& computation,
<<<<<<< HEAD
                                         int idx_in_computation)
    REQUIRES(search_->nodes_mutex_) {
  if (!node_to_process->nn_queried) return;

  if (!node_to_process->is_tt_hit) {
    auto [tt_low_node, is_tt_miss] =
        search_->dag_->TTGetOrCreate(node_to_process->hash);

    assert(tt_low_node != nullptr);
    node_to_process->tt_low_node = tt_low_node;
    if (is_tt_miss) {
      auto nn_eval = computation.GetNNEval(idx_in_computation).get();
      if (params_.GetWDLRescaleRatio() != 1.0f ||
          (params_.GetWDLRescaleDiff() != 0.0f &&
           search_->contempt_mode_ != ContemptMode::NONE)) {
        // Check whether root moves are from the set perspective.
        bool root_stm = search_->contempt_mode_ == ContemptMode::WHITE;
        auto sign = (root_stm ^ node_to_process->history.IsBlackToMove())
                        ? 1.0f
                        : -1.0f;
        float v = nn_eval->q;
        float d = nn_eval->d;
        WDLRescale(v, d, params_.GetWDLRescaleRatio(),
                   search_->contempt_mode_ == ContemptMode::NONE
                       ? 0
                       : params_.GetWDLRescaleDiff(),
                   sign, false);
        nn_eval->q = v;
        nn_eval->d = d;
      }
      node_to_process->tt_low_node->SetNNEval(nn_eval);
    }
=======
                                         int idx_in_computation) {
  if (node_to_process->IsCollision()) return;
  Node* node = node_to_process->node;
  if (!node_to_process->nn_queried) {
    // Terminal nodes don't involve the neural NetworkComputation, nor do
    // they require any further processing after value retrieval.
    node_to_process->v = node->GetWL();
    node_to_process->d = node->GetD();
    node_to_process->m = node->GetM();
    return;
  }
  // For NN results, we need to populate policy as well as value.
  // First the value...
  auto v = -computation.GetQVal(idx_in_computation);
  auto d = computation.GetDVal(idx_in_computation);
  if (params_.GetWDLRescaleRatio() != 1.0f ||
      (params_.GetWDLRescaleDiff() != 0.0f &&
       search_->contempt_mode_ != ContemptMode::NONE)) {
    // Check whether root moves are from the set perspective.
    bool root_stm = (search_->contempt_mode_ == ContemptMode::BLACK) ==
                    search_->played_history_.Last().IsBlackToMove();
    auto sign = (root_stm ^ (node_to_process->depth & 1)) ? 1.0f : -1.0f;
    WDLRescale(v, d, params_.GetWDLRescaleRatio(),
               search_->contempt_mode_ == ContemptMode::NONE
                   ? 0
                   : params_.GetWDLRescaleDiff(),
               sign, false, params_.GetWDLMaxS());
  }
  node_to_process->v = v;
  node_to_process->d = d;
  node_to_process->m = computation.GetMVal(idx_in_computation);
  // ...and secondly, the policy data.
  // Calculate maximum first.
  float max_p = -std::numeric_limits<float>::infinity();
  // Intermediate array to store values when processing policy.
  // There are never more than 256 valid legal moves in any legal position.
  std::array<float, 256> intermediate;
  int counter = 0;
  for (auto& edge : node->Edges()) {
    float p = computation.GetPVal(
        idx_in_computation,
        edge.GetMove().as_nn_index(node_to_process->probability_transform));
    intermediate[counter++] = p;
    max_p = std::max(max_p, p);
  }
  float total = 0.0;
  for (int i = 0; i < counter; i++) {
    // Perform softmax and take into account policy softmax temperature T.
    // Note that we want to calculate (exp(p-max_p))^(1/T) = exp((p-max_p)/T).
    float p =
        FastExp((intermediate[i] - max_p) / params_.GetPolicySoftmaxTemp());
    intermediate[i] = p;
    total += p;
  }
  counter = 0;
  // Normalize P values to add up to 1.0.
  const float scale = total > 0.0f ? 1.0f / total : 1.0f;
  for (auto& edge : node->Edges()) {
    edge.edge()->SetP(intermediate[counter++] * scale);
>>>>>>> 7fce117e
  }

  // Add NN results to node.
  Node* node = node_to_process->node;
  // Add Dirichlet noise if enabled and at root.
  if (params_.GetNoiseEpsilon() && node == search_->root_node_) {
    auto low_node = search_->dag_->NonTTAddClone(*node_to_process->tt_low_node);
    assert(low_node != nullptr);
    node->SetLowNode(low_node);
    ApplyDirichletNoise(node, params_.GetNoiseEpsilon(),
                        params_.GetNoiseAlpha());
    node->SortEdges();
  } else {
    node->SetLowNode(node_to_process->tt_low_node);
  }
}

// 6. Propagate the new nodes' information to all their parents in the tree.
// ~~~~~~~~~~~~~~
void SearchWorker::DoBackupUpdate() {
  // Nodes mutex for doing node updates.
  SharedMutex::Lock lock(search_->nodes_mutex_);

  bool work_done = number_out_of_order_ > 0;
  for (const NodeToProcess& node_to_process : minibatch_) {
    DoBackupUpdateSingleNode(node_to_process);
    if (!node_to_process.IsCollision()) {
      work_done = true;
    }
  }
  if (!work_done) return;
  search_->CancelSharedCollisions();
  search_->total_batches_ += 1;
}

bool SearchWorker::MaybeAdjustForTerminalOrTransposition(
    Node* n, const LowNode* nl, float& v, float& d, float& m,
    uint32_t& n_to_fix, float& v_delta, float& d_delta, float& m_delta,
    bool& update_parent_bounds) const {
  if (n->IsTerminal()) {
    v = n->GetWL();
    d = n->GetD();
    m = n->GetM();

    return true;
  }

  // Use information from transposition or a new terminal.
  if (nl->IsTransposition() || nl->IsTerminal()) {
    // Adapt information from low node to node by flipping Q sign, bounds,
    // result and incrementing m.
    v = -nl->GetWL();
    d = nl->GetD();
    m = nl->GetM() + 1;
    // When starting at or going through a transposition/terminal, make sure to
    // use the information it has already acquired.
    n_to_fix = n->GetN();
    v_delta = v - n->GetWL();
    d_delta = d - n->GetD();
    m_delta = m - n->GetM();
    // Update bounds.
    if (params_.GetStickyEndgames()) {
      auto tt = nl->GetTerminalType();
      if (tt != Terminal::NonTerminal) {
        GameResult r;
        if (v == 1.0f) {
          r = GameResult::WHITE_WON;
        } else if (v == -1.0f) {
          r = GameResult::BLACK_WON;
        } else {
          r = GameResult::DRAW;
        }

        n->MakeTerminal(r, m, tt);
        update_parent_bounds = true;
      } else {
        auto [lower, upper] = nl->GetBounds();
        n->SetBounds(-upper, -lower);
      }
    }

    return true;
  }

  return false;
}

// Use information from terminal status or low node to update node and node's
// parent low node and so on until the root is reached. Low node may become a
// transposition and/or get more information even during this batch. Both low
// node and node may adjust bounds and become a terminal during this batch.
void SearchWorker::DoBackupUpdateSingleNode(
    const NodeToProcess& node_to_process) REQUIRES(search_->nodes_mutex_) {
  if (node_to_process.IsCollision()) {
    // Collisions are handled via shared_collisions instead.
    return;
  }

  auto path = node_to_process.path;
  auto [n, nr, nm] = path.back();
  // For the first visit to a terminal, maybe update parent bounds too.
  auto update_parent_bounds =
      params_.GetStickyEndgames() && n->IsTerminal() && !n->GetN();
  auto nl = n->GetLowNode();
  float v = 0.0f;
  float d = 0.0f;
  float m = 0.0f;
  uint32_t n_to_fix = 0;
  float v_delta = 0.0f;
  float d_delta = 0.0f;
  float m_delta = 0.0f;

  // Update the low node at the start of the backup path first, but only visit
  // it the first time that backup sees it.
  if (nl && nl->GetN() == 0) {
    nl->FinalizeScoreUpdate(nl->GetWL(), nl->GetD(), nl->GetM(),
                            node_to_process.multivisit);
  }

  if (nr >= 2) {
    // Three-fold itself has to be handled as a terminal to produce relevant
    // results. Unlike two-folds that can keep updating their "real" values.
    n->SetRepetition();
    v = 0.0f;
    d = 1.0f;
    m = 1;
  } else if (!MaybeAdjustForTerminalOrTransposition(n, nl, v, d, m, n_to_fix,
                                                    v_delta, d_delta, m_delta,
                                                    update_parent_bounds)) {
    // If there is nothing better, use original NN values adjusted for node.
    v = -nl->GetWL();
    d = nl->GetD();
    m = nl->GetM() + 1;
  }

  // Backup V value up to a root. After 1 visit, V = Q.
  for (auto it = path.crbegin(); it != path.crend();
       /* ++it in the body */) {
    n->FinalizeScoreUpdate(v, d, m, node_to_process.multivisit);
    if (n_to_fix > 0 && !n->IsTerminal()) {
      // First part of the path might be never as it was removed and recreated.
      n_to_fix = std::min(n_to_fix, n->GetN());
      n->AdjustForTerminal(v_delta, d_delta, m_delta, n_to_fix);
    }

    // Stop delta update on repetition "terminal" and propagate a draw above
    // repetitions valid on the current path.
    // Only do this after edge update to have good values if play goes here.
    if (nr == 1 && !n->IsTerminal()) {
      n->SetRepetition();
      v = 0.0f;
      d = 1.0f;
      m = nm + 1;
    }
    if (n->IsRepetition()) n_to_fix = 0;

    // Nothing left to do without ancestors to update.
    if (++it == path.crend()) break;
    auto [p, pr, pm] = *it;
    auto pl = p->GetLowNode();

    assert(!p->IsTerminal() ||
           (p->IsTerminal() && pl->IsTerminal() && p->GetWL() == -pl->GetWL() &&
            p->GetD() == pl->GetD()));
    // If parent low node is already a (new) terminal, then change propagated
    // values and stop terminal adjustment.
    if (pl->IsTerminal()) {
      v = pl->GetWL();
      d = pl->GetD();
      m = pl->GetM();
      n_to_fix = 0;
    }
    pl->FinalizeScoreUpdate(v, d, m, node_to_process.multivisit);
    if (n_to_fix > 0) {
      pl->AdjustForTerminal(v_delta, d_delta, m_delta, n_to_fix);
    }

    bool old_update_parent_bounds = update_parent_bounds;
    // Try setting parent bounds except the root or those already terminal.
    update_parent_bounds =
        update_parent_bounds && p != search_->root_node_ && !pl->IsTerminal() &&
        MaybeSetBounds(p, m, &n_to_fix, &v_delta, &d_delta, &m_delta);

    // Q will be flipped for opponent.
    v = -v;
    v_delta = -v_delta;
    m++;

    MaybeAdjustForTerminalOrTransposition(p, pl, v, d, m, n_to_fix, v_delta,
                                          d_delta, m_delta,
                                          update_parent_bounds);

    // Update the stats.
    // Best move.
    // If update_parent_bounds was set, we just adjusted bounds on the
    // previous loop or there was no previous loop, so if n is a terminal, it
    // just became that way and could be a candidate for changing the current
    // best edge. Otherwise a visit can only change best edge if its to an edge
    // that isn't already the best and the new n is equal or greater to the old
    // n.
    if (p == search_->root_node_ &&
        ((old_update_parent_bounds && n->IsTerminal()) ||
         (n != search_->current_best_edge_.node() &&
          search_->current_best_edge_.GetN() <= n->GetN()))) {
      search_->current_best_edge_ =
          search_->GetBestChildNoTemperature(search_->root_node_, 0);
    }

    n = p;
    nr = pr;
    nm = pm;
  }
  search_->total_playouts_ += node_to_process.multivisit;
  search_->cum_depth_ +=
      node_to_process.path.size() * node_to_process.multivisit;
  search_->max_depth_ =
      std::max(search_->max_depth_, (uint16_t)node_to_process.path.size());
}

bool SearchWorker::MaybeSetBounds(Node* p, float m, uint32_t* n_to_fix,
                                  float* v_delta, float* d_delta,
                                  float* m_delta) const {
  auto losing_m = 0.0f;
  auto prefer_tb = false;

  // Determine the maximum (lower, upper) bounds across all edges.
  // (-1,-1) Loss (initial and lowest bounds)
  // (-1, 0) Can't Win
  // (-1, 1) Regular node
  // ( 0, 0) Draw
  // ( 0, 1) Can't Lose
  // ( 1, 1) Win (highest bounds)
  auto lower = GameResult::BLACK_WON;
  auto upper = GameResult::BLACK_WON;
  for (const auto& edge : p->Edges()) {
    const auto [edge_lower, edge_upper] = edge.GetBounds();
    lower = std::max(edge_lower, lower);
    upper = std::max(edge_upper, upper);

    // Checkmate is the best, so short-circuit.
    const auto is_tb = edge.IsTbTerminal();
    if (edge_lower == GameResult::WHITE_WON && !is_tb) {
      prefer_tb = false;
      break;
    } else if (edge_upper == GameResult::BLACK_WON) {
      // Track the longest loss.
      losing_m = std::max(losing_m, edge.GetM(0.0f));
    }
    prefer_tb = prefer_tb || is_tb;
  }

  // The parent's bounds are flipped from the children (-max(U), -max(L))
  // aggregated as if it was a single child (forced move) of the same bound.
  //       Loss (-1,-1) -> ( 1, 1) Win
  //  Can't Win (-1, 0) -> ( 0, 1) Can't Lose
  //    Regular (-1, 1) -> (-1, 1) Regular
  //       Draw ( 0, 0) -> ( 0, 0) Draw
  // Can't Lose ( 0, 1) -> (-1, 0) Can't Win
  //        Win ( 1, 1) -> (-1,-1) Loss

  // Nothing left to do for ancestors if the parent would be a regular node.
  auto pl = p->GetLowNode();
  if (lower == GameResult::BLACK_WON && upper == GameResult::WHITE_WON) {
    return false;
  } else if (lower == upper) {
    // Search can stop at the parent if the bounds can't change anymore, so make
    // it terminal preferring shorter wins and longer losses.
    *n_to_fix = p->GetN();
    assert(*n_to_fix > 0);
    pl->MakeTerminal(
        upper, (upper == GameResult::BLACK_WON ? std::max(losing_m, m) : m),
        prefer_tb ? Terminal::Tablebase : Terminal::EndOfGame);
    // v, d and m will be set in MaybeAdjustForTerminalOrTransposition.
    *v_delta = pl->GetWL() + p->GetWL();
    *d_delta = pl->GetD() - p->GetD();
    *m_delta = pl->GetM() + 1 - p->GetM();
    p->MakeTerminal(
        -upper,
        (upper == GameResult::BLACK_WON ? std::max(losing_m, m) : m) + 1.0f,
        prefer_tb ? Terminal::Tablebase : Terminal::EndOfGame);
  } else {
    pl->SetBounds(lower, upper);
    p->SetBounds(-upper, -lower);
  }

  // Bounds were set, so indicate we should check the parent too.
  return true;
}

// 7. Update the Search's status and progress information.
//~~~~~~~~~~~~~~~~~~~~
void SearchWorker::UpdateCounters() {
  search_->PopulateCommonIterationStats(&iteration_stats_);
  search_->MaybeTriggerStop(iteration_stats_, &latest_time_manager_hints_);
  search_->MaybeOutputInfo();

  // If this thread had no work, not even out of order, then sleep for some
  // milliseconds. Collisions don't count as work, so have to enumerate to find
  // out if there was anything done.
  bool work_done = number_out_of_order_ > 0;
  if (!work_done) {
    for (NodeToProcess& node_to_process : minibatch_) {
      if (!node_to_process.IsCollision()) {
        work_done = true;
        break;
      }
    }
  }
  if (!work_done) {
    std::this_thread::sleep_for(std::chrono::milliseconds(10));
  }
}

}  // namespace lczero<|MERGE_RESOLUTION|>--- conflicted
+++ resolved
@@ -1245,16 +1245,10 @@
 // ~~~~~~~~~~~~~~~~~~~~~~~~~~~~~~~~~~
 void SearchWorker::InitializeIteration(
     std::unique_ptr<NetworkComputation> computation) {
-<<<<<<< HEAD
   computation_ = std::make_unique<CachingComputation>(
       std::move(computation), search_->network_->GetCapabilities().input_format,
       params_.GetHistoryFill(), search_->cache_);
-  computation_->Reserve(params_.GetMiniBatchSize());
-=======
-  computation_ = std::make_unique<CachingComputation>(std::move(computation),
-                                                      search_->cache_);
   computation_->Reserve(target_minibatch_size_);
->>>>>>> 7fce117e
   minibatch_.clear();
   minibatch_.reserve(2 * target_minibatch_size_);
 }
@@ -1343,7 +1337,6 @@
       ++minibatch_size;
     }
 
-<<<<<<< HEAD
     {
       // This lock must be held until after the task_completed_ wait succeeds
       // below. Since the tasks perform work which assumes they have the lock,
@@ -1352,11 +1345,11 @@
 
       bool needs_wait = false;
       int ppt_start = new_start;
-      if (params_.GetTaskWorkersPerSearchWorker() > 0 &&
+      if (task_workers_ > 0 &&
           non_collisions >= params_.GetMinimumWorkSizeForProcessing()) {
         const int num_tasks = std::clamp(
             non_collisions / params_.GetMinimumWorkPerTaskForProcessing(), 2,
-            params_.GetTaskWorkersPerSearchWorker() + 1);
+            task_workers_ + 1);
         // Round down, left overs can go to main thread so it waits less.
         int per_worker = non_collisions / num_tasks;
         needs_wait = true;
@@ -1376,33 +1369,6 @@
             if (picking_tasks_.size() == static_cast<size_t>(num_tasks - 1)) {
               break;
             }
-=======
-    bool needs_wait = false;
-    int ppt_start = new_start;
-    if (task_workers_ > 0 &&
-        non_collisions >= params_.GetMinimumWorkSizeForProcessing()) {
-      const int num_tasks = std::clamp(
-          non_collisions / params_.GetMinimumWorkPerTaskForProcessing(), 2,
-          task_workers_ + 1);
-      // Round down, left overs can go to main thread so it waits less.
-      int per_worker = non_collisions / num_tasks;
-      needs_wait = true;
-      ResetTasks();
-      int found = 0;
-      for (int i = new_start; i < static_cast<int>(minibatch_.size()); i++) {
-        auto& picked_node = minibatch_[i];
-        if (picked_node.IsCollision()) {
-          continue;
-        }
-        ++found;
-        if (found == per_worker) {
-          picking_tasks_.emplace_back(ppt_start, i + 1);
-          task_count_.fetch_add(1, std::memory_order_acq_rel);
-          ppt_start = i + 1;
-          found = 0;
-          if (picking_tasks_.size() == static_cast<size_t>(num_tasks - 1)) {
-            break;
->>>>>>> 7fce117e
           }
         }
       }
@@ -2075,7 +2041,6 @@
 template <typename Computation>
 void SearchWorker::FetchSingleNodeResult(NodeToProcess* node_to_process,
                                          const Computation& computation,
-<<<<<<< HEAD
                                          int idx_in_computation)
     REQUIRES(search_->nodes_mutex_) {
   if (!node_to_process->nn_queried) return;
@@ -2102,73 +2067,12 @@
                    search_->contempt_mode_ == ContemptMode::NONE
                        ? 0
                        : params_.GetWDLRescaleDiff(),
-                   sign, false);
+                   sign, false, params_.GetWDLMaxS());
         nn_eval->q = v;
         nn_eval->d = d;
       }
       node_to_process->tt_low_node->SetNNEval(nn_eval);
     }
-=======
-                                         int idx_in_computation) {
-  if (node_to_process->IsCollision()) return;
-  Node* node = node_to_process->node;
-  if (!node_to_process->nn_queried) {
-    // Terminal nodes don't involve the neural NetworkComputation, nor do
-    // they require any further processing after value retrieval.
-    node_to_process->v = node->GetWL();
-    node_to_process->d = node->GetD();
-    node_to_process->m = node->GetM();
-    return;
-  }
-  // For NN results, we need to populate policy as well as value.
-  // First the value...
-  auto v = -computation.GetQVal(idx_in_computation);
-  auto d = computation.GetDVal(idx_in_computation);
-  if (params_.GetWDLRescaleRatio() != 1.0f ||
-      (params_.GetWDLRescaleDiff() != 0.0f &&
-       search_->contempt_mode_ != ContemptMode::NONE)) {
-    // Check whether root moves are from the set perspective.
-    bool root_stm = (search_->contempt_mode_ == ContemptMode::BLACK) ==
-                    search_->played_history_.Last().IsBlackToMove();
-    auto sign = (root_stm ^ (node_to_process->depth & 1)) ? 1.0f : -1.0f;
-    WDLRescale(v, d, params_.GetWDLRescaleRatio(),
-               search_->contempt_mode_ == ContemptMode::NONE
-                   ? 0
-                   : params_.GetWDLRescaleDiff(),
-               sign, false, params_.GetWDLMaxS());
-  }
-  node_to_process->v = v;
-  node_to_process->d = d;
-  node_to_process->m = computation.GetMVal(idx_in_computation);
-  // ...and secondly, the policy data.
-  // Calculate maximum first.
-  float max_p = -std::numeric_limits<float>::infinity();
-  // Intermediate array to store values when processing policy.
-  // There are never more than 256 valid legal moves in any legal position.
-  std::array<float, 256> intermediate;
-  int counter = 0;
-  for (auto& edge : node->Edges()) {
-    float p = computation.GetPVal(
-        idx_in_computation,
-        edge.GetMove().as_nn_index(node_to_process->probability_transform));
-    intermediate[counter++] = p;
-    max_p = std::max(max_p, p);
-  }
-  float total = 0.0;
-  for (int i = 0; i < counter; i++) {
-    // Perform softmax and take into account policy softmax temperature T.
-    // Note that we want to calculate (exp(p-max_p))^(1/T) = exp((p-max_p)/T).
-    float p =
-        FastExp((intermediate[i] - max_p) / params_.GetPolicySoftmaxTemp());
-    intermediate[i] = p;
-    total += p;
-  }
-  counter = 0;
-  // Normalize P values to add up to 1.0.
-  const float scale = total > 0.0f ? 1.0f / total : 1.0f;
-  for (auto& edge : node->Edges()) {
-    edge.edge()->SetP(intermediate[counter++] * scale);
->>>>>>> 7fce117e
   }
 
   // Add NN results to node.
