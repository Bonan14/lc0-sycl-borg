--- conflicted
+++ resolved
@@ -1320,15 +1320,9 @@
     // to a terminal win if all moves are losing; otherwise there's a mix of
     // draws and losing, so at best it's a draw.
     if (can_convert) {
-<<<<<<< HEAD
-      p->MakeTerminal(v == 1.0f ? GameResult::BLACK_WON
-                                : v == -1.0f ? GameResult::WHITE_WON
-                                             : GameResult::DRAW, false);
-=======
       p->MakeTerminal(v > 0.0f ? GameResult::BLACK_WON
                                : all_losing ? GameResult::WHITE_WON
-                                            : GameResult::DRAW);
->>>>>>> 855870d6
+                                            : GameResult::DRAW, false);
     }
 
     // Q will be flipped for opponent.
