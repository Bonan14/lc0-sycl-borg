--- conflicted
+++ resolved
@@ -66,15 +66,8 @@
       searchmoves_(searchmoves),
       start_time_(start_time),
       initial_visits_(root_node_->GetN()),
-<<<<<<< HEAD
-      best_move_callback_(best_move_callback),
-      info_callback_(info_callback),
-      params_(options),
-      moves_left_support_(network->MovesLeftSupported()) {}
-=======
       uci_responder_(std::move(uci_responder)),
       params_(options) {}
->>>>>>> aa08e963
 
 namespace {
 void ApplyDirichletNoise(Node* node, float eps, double alpha) {
@@ -255,9 +248,10 @@
     oss << "(D: " << std::setw(6) << std::setprecision(3) << edge.GetD()
         << ") ";
 
-    if (moves_left_support_) {
-      oss << "(M: " << std::setw(4) << std::setprecision(1) << edge.GetM(0.0f)
-          << ") ";
+    if (network_->GetCapabilities().moves_left
+          != pblczero::NetworkFormat::MOVES_LEFT_NONE) {
+        oss << "(M: " << std::setw(4) << std::setprecision(1) << edge.GetM(0.0f)
+            << ") ";
     }
 
     oss << "(U: " << std::setw(6) << std::setprecision(5) << edge.GetU(U_coeff)
@@ -1258,11 +1252,8 @@
   // Backup V value up to a root. After 1 visit, V = Q.
   float v = node_to_process.v;
   float d = node_to_process.d;
-<<<<<<< HEAD
   float m = node_to_process.m;
-=======
   int depth = 0;
->>>>>>> aa08e963
   for (Node *n = node, *p; n != search_->root_node_->GetParent(); n = p) {
     p = n->GetParent();
 
@@ -1273,12 +1264,8 @@
       d = n->GetD();
       m = n->GetM();
     }
-<<<<<<< HEAD
-    n->FinalizeScoreUpdate(v, d, m, node_to_process.multivisit);
-=======
     n->FinalizeScoreUpdate(v / (1.0f + params_.GetShortSightedness() * depth),
-                           d, node_to_process.multivisit);
->>>>>>> aa08e963
+                           d, m, node_to_process.multivisit);
 
     // Nothing left to do without ancestors to update.
     if (!p) break;
