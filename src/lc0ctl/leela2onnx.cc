--- conflicted
+++ resolved
@@ -98,15 +98,11 @@
   options->Add<IntOption>(kHloBatchSizeId, 1, 2048) = 333;
   options->Add<ChoiceOption>(
       kOnnxDataTypeId,
-<<<<<<< HEAD
-      std::vector<std::string>{"f32", "f16", "bf16", "f8e5m2"}) = "f32";
+      std::vector<std::string>{"f32", "f16", "bf16"}) = "f32";
   options->Add<ChoiceOption>(
       kOnnxQuantizeTypeId,
       std::vector<std::string>{"none", "int8", "int8weights", "f8e4m3"}) =
       "none";
-=======
-      std::vector<std::string>{"f32", "f16", "bf16"}) = "f32";
->>>>>>> 51f93b7c
   options->Add<BoolOption>(kHloAllowPartialResultId);
   options->Add<BoolOption>(kRelaxOpTypes) = false;
   options->HideOption(kOnnxBatchSizeId);
