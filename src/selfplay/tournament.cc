--- conflicted
+++ resolved
@@ -396,12 +396,7 @@
   game.Play(player1_threads, player2_threads, kTraining, syzygy_tb,
             enable_resign);
 
-<<<<<<< HEAD
   if (!abort_) {
-=======
-  // If game was aborted, it's still undecided.
-  if (game.GetGameResult() != GameResult::UNDECIDED) {
->>>>>>> 7fce117e
     // Game callback.
     GameInfo game_info;
     game_info.game_result = game.GetGameResult();
@@ -426,22 +421,13 @@
     // Update tournament stats.
     {
       Mutex::Lock lock(mutex_);
-<<<<<<< HEAD
       if (game.GetGameResult() != GameResult::UNDECIDED) {
-        int result =
-            game.GetGameResult() == GameResult::DRAW
-                ? 1
-                : game.GetGameResult() == GameResult::WHITE_WON ? 0 : 2;
+        int result = game.GetGameResult() == GameResult::DRAW        ? 1
+                     : game.GetGameResult() == GameResult::WHITE_WON ? 0
+                                                                     : 2;
         if (player1_black) result = 2 - result;
         ++tournament_info_.results[result][player1_black ? 1 : 0];
       }
-=======
-      int result = game.GetGameResult() == GameResult::DRAW        ? 1
-                   : game.GetGameResult() == GameResult::WHITE_WON ? 0
-                                                                   : 2;
-      if (player1_black) result = 2 - result;
-      ++tournament_info_.results[result][player1_black ? 1 : 0];
->>>>>>> 7fce117e
       tournament_info_.move_count_ += game.move_count_;
       tournament_info_.nodes_total_ += game.nodes_total_;
       tournament_callback_(tournament_info_);
