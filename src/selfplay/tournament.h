/*
  This file is part of Leela Chess Zero.
  Copyright (C) 2018 The LCZero Authors

  Leela Chess is free software: you can redistribute it and/or modify
  it under the terms of the GNU General Public License as published by
  the Free Software Foundation, either version 3 of the License, or
  (at your option) any later version.

  Leela Chess is distributed in the hope that it will be useful,
  but WITHOUT ANY WARRANTY; without even the implied warranty of
  MERCHANTABILITY or FITNESS FOR A PARTICULAR PURPOSE.  See the
  GNU General Public License for more details.

  You should have received a copy of the GNU General Public License
  along with Leela Chess.  If not, see <http://www.gnu.org/licenses/>.

  Additional permission under GNU GPL version 3 section 7

  If you modify this Program, or any covered work, by linking or
  combining it with NVIDIA Corporation's libraries from the NVIDIA CUDA
  Toolkit and the NVIDIA CUDA Deep Neural Network library (or a
  modified version of those libraries), containing parts covered by the
  terms of the respective license agreement, the licensors of this
  Program grant you additional permission to convey the resulting work.
*/

#pragma once

#include <list>

#include "chess/pgn.h"
#include "neural/backend.h"
#include "neural/factory.h"
#include "selfplay/game.h"
#include "selfplay/multigame.h"
#include "utils/mutex.h"
#include "utils/optionsdict.h"
#include "utils/optionsparser.h"

namespace lczero {

// Runs many selfplay games, possibly in parallel.
class SelfPlayTournament {
 public:
  SelfPlayTournament(const OptionsDict& options,
                     CallbackUciResponder::BestMoveCallback best_move_info,
                     CallbackUciResponder::ThinkingCallback thinking_info,
                     GameInfo::Callback game_info,
                     TournamentInfo::Callback tournament_info);

  // Populate command line options that it uses.
  static void PopulateOptions(OptionsParser* options);

  // Starts worker threads and exists immediately.
  void StartAsync();

  // Starts tournament and waits until it finishes.
  void RunBlocking();

  // Blocks until all worker threads finish.
  void Wait();

  // Tells worker threads to finish ASAP. Does not block.
  void Abort();

  // Stops any more games from starting, in progress games will complete.
  void Stop();

  // If there are ongoing games, aborts and waits.
  ~SelfPlayTournament();

 private:
  void Worker();
  void PlayOneGame(int game_id);
  void PlayMultiGames(int game_id, size_t game_count);
  void SaveResults() REQUIRES(mutex_);

  Mutex mutex_;
  // Whether first game will be black for player1.
  bool first_game_black_ GUARDED_BY(mutex_) = false;
  std::unique_ptr<SyzygyTablebase> syzygy_tb_ GUARDED_BY(mutex_);
  std::vector<Opening> discard_pile_ GUARDED_BY(mutex_);
  // Number of games which already started.
  int games_count_ GUARDED_BY(mutex_) = 0;
  bool abort_ GUARDED_BY(mutex_) = false;
  std::vector<Opening> openings_ GUARDED_BY(mutex_);
  std::vector<Opening> games_to_replay_;
  // Games in progress. Exposed here to be able to abort them in case if
  // Abort(). Stored as list and not vector so that threads can keep iterators
  // to them and not worry that it becomes invalid.
  std::list<std::unique_ptr<SelfPlayGame>> games_ GUARDED_BY(mutex_);
  std::list<std::unique_ptr<MultiSelfPlayGames>> multigames_ GUARDED_BY(mutex_);
  // Place to store tournament stats.
  TournamentInfo tournament_info_ GUARDED_BY(mutex_);

  Mutex threads_mutex_;
  std::vector<std::thread> threads_ GUARDED_BY(threads_mutex_);

  // Map from the backend configuration to a network.
  std::map<NetworkFactory::BackendConfiguration, std::unique_ptr<Backend>>
      backends_;
  // [player1 or player2][white or black].
  const OptionsDict player_options_[2][2];
  SelfPlayLimits search_limits_[2][2];

  CallbackUciResponder::BestMoveCallback best_move_callback_;
  CallbackUciResponder::ThinkingCallback info_callback_;
  GameInfo::Callback game_callback_;
  TournamentInfo::Callback tournament_callback_;
  const int kTotalGames;
  const bool kShareTree;
  const size_t kParallelism;
  const bool kTraining;
  const float kResignPlaythrough;
  const int kPolicyGamesSize;
  const int kValueGamesSize;
  int multi_games_size_;
  const std::string kTournamentResultsFile;
  const float kDiscardedStartChance;
<<<<<<< HEAD

  std::unique_ptr<SyzygyTablebase> syzygy_tb_;
=======
>>>>>>> 2e4098b3
};

}  // namespace lczero<|MERGE_RESOLUTION|>--- conflicted
+++ resolved
@@ -118,11 +118,6 @@
   int multi_games_size_;
   const std::string kTournamentResultsFile;
   const float kDiscardedStartChance;
-<<<<<<< HEAD
-
-  std::unique_ptr<SyzygyTablebase> syzygy_tb_;
-=======
->>>>>>> 2e4098b3
 };
 
 }  // namespace lczero