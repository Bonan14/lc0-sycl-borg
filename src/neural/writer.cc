--- conflicted
+++ resolved
@@ -222,17 +222,13 @@
   if (!fout_) throw Exception("Cannot create gzip file " + filename_);
 }
 
-<<<<<<< HEAD
 TrainingDataWriter::TrainingDataWriter(std::string filename)
     : filename_(filename) {
   fout_ = gzopen(filename_.c_str(), "wb");
   if (!fout_) throw Exception("Cannot create gzip file " + filename_);
 }
 
-void TrainingDataWriter::WriteChunk(const V5TrainingData& data) {
-=======
 void TrainingDataWriter::WriteChunk(const V6TrainingData& data) {
->>>>>>> e93a2a8a
   auto bytes_written =
       gzwrite(fout_, reinterpret_cast<const char*>(&data), sizeof(data));
   if (bytes_written != sizeof(data)) {
