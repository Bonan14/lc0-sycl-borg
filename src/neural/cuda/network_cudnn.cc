--- conflicted
+++ resolved
@@ -522,31 +522,12 @@
     resi_last_ = getLastLayer();
 
     // Policy head.
-<<<<<<< HEAD
-    if (attn_policy_) {
-      auto AttentionPolicy = std::make_unique<AttentionPolicyHead<DataType>>(
-          getLastLayer(), weights, scratch_mem_, false, ACTIVATION_SELU,
-          max_batch_size_, use_gemm_ex);
-      network_.emplace_back(std::move(AttentionPolicy));
-
-      auto policymap = std::make_unique<PolicyMapLayer<DataType>>(
-          getLastLayer(), kNumOutputPolicy, 1, 1, 64 * 64 + 8 * 24, true);
-      policymap->LoadWeights(kAttnPolicyMap, scratch_mem_);
-      network_.emplace_back(std::move(policymap));
-    } else if (conv_policy_) {
-      auto conv1 = std::make_unique<ConvLayer<DataType>>(
-          resi_last_, kNumFilters, 8, 8, 3, kNumFilters,
-          mish_net ? ACTIVATION_MISH : ACTIVATION_RELU, true);
-      conv1->LoadWeights(&weights.policy1.weights[0],
-                         &weights.policy1.biases[0], scratch_mem_);
-      network_.emplace_back(std::move(conv1));
-=======
     {
       MultiHeadWeights::PolicyHead& head = weights.policy_heads.at("vanilla");
       if (attn_policy_) {
         auto AttentionPolicy = std::make_unique<AttentionPolicyHead<DataType>>(
             getLastLayer(), head, scratch_mem_, false, ACTIVATION_SELU,
-            max_batch_size_);
+            max_batch_size_, use_gemm_ex);
         network_.emplace_back(std::move(AttentionPolicy));
 
         auto policymap = std::make_unique<PolicyMapLayer<DataType>>(
@@ -560,7 +541,6 @@
         conv1->LoadWeights(&head.policy1.weights[0], &head.policy1.biases[0],
                            scratch_mem_);
         network_.emplace_back(std::move(conv1));
->>>>>>> f0354c5e
 
         auto pol_channels = head.policy.biases.size();
 
