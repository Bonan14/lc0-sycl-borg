--- conflicted
+++ resolved
@@ -432,7 +432,8 @@
 
       auto attention_body = std::make_unique<AttentionBody<DataType>>(
           weights, scratch_mem_, activations, numBlocks_,
-          numBlocks_ > 0 ? kNumFilters : kInputPlanes, max_batch_size_);
+          numBlocks_ > 0 ? kNumFilters : kInputPlanes, max_batch_size_,
+          use_gemm_ex);
       network_.emplace_back(std::move(attention_body));
 
       encoder_last_ = getLastLayer();
@@ -441,12 +442,8 @@
     // Policy head.
     if (attn_policy_) {
       auto AttentionPolicy = std::make_unique<AttentionPolicyHead<DataType>>(
-<<<<<<< HEAD
-          getLastLayer(), weights, scratch_mem_, use_gemm_ex);
-=======
           getLastLayer(), weights, scratch_mem_, attn_body_, act,
-          max_batch_size_);
->>>>>>> f39ad6ce
+          max_batch_size_, use_gemm_ex);
       network_.emplace_back(std::move(AttentionPolicy));
 
       auto policymap = std::make_unique<PolicyMapLayer<DataType>>(
