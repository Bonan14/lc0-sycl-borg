version: '{build}'
configuration: Release
platform: x64
image:
- Visual Studio 2017
environment:
  matrix:
<<<<<<< HEAD
  - NAME: opencl
=======
  - NAME: gpu-nvidia-cuda
  - NAME: gpu-opencl
  - NAME: cpu-dnnl
  - NAME: cpu-openblas
>>>>>>> f83f81de
clone_folder: c:\projects\lc0
install:
- cmd: set CUDA=false
- cmd: set OPENCL=false
- cmd: set BLAS=false
- cmd: set GTEST=false
- cmd: IF %NAME%==gpu-nvidia-cuda set CUDA=true
- cmd: IF %NAME%==gpu-opencl set OPENCL=true
- cmd: IF %NAME%==cpu-dnnl set BLAS=true
- cmd: IF %NAME%==cpu-openblas set BLAS=true
- cmd: IF %NAME%==cpu-openblas set GTEST=true
- cmd: IF %NAME%==cpu-dnnl IF NOT EXIST C:\cache\dnnl_win_1.1.1_cpu_vcomp appveyor DownloadFile https://github.com/intel/mkl-dnn/releases/download/v1.1.1/dnnl_win_1.1.1_cpu_vcomp.zip
- cmd: IF %NAME%==cpu-dnnl IF NOT EXIST C:\cache\dnnl_win_1.1.1_cpu_vcomp 7z x dnnl_win_1.1.1_cpu_vcomp.zip -oC:\cache
- cmd: IF %NAME%==cpu-openblas IF NOT EXIST C:\cache\OpenBLAS appveyor DownloadFile https://sjeng.org/ftp/OpenBLAS-0.3.3-win-oldthread.zip
- cmd: IF %NAME%==cpu-openblas IF NOT EXIST C:\cache\OpenBLAS 7z x OpenBLAS-0.3.3-win-oldthread.zip -oC:\cache\OpenBLAS
- cmd: IF %OPENCL%==true nuget install opencl-nug -Version 0.777.77 -OutputDirectory C:\cache
- cmd: IF %BLAS%==true IF NOT EXIST C:\cache\ispc-v1.9.2-windows appveyor DownloadFile https://sourceforge.net/projects/ispcmirror/files/v1.9.2/ispc-v1.9.2-windows.zip
- cmd: IF %BLAS%==true IF NOT EXIST C:\cache\ispc-v1.9.2-windows 7z x ispc-v1.9.2-windows.zip -oC:\cache
- cmd: IF %BLAS%==true set PATH=C:\cache\ispc-v1.9.2-windows;%PATH%
- cmd: set "CUDA_PATH=C:\Program Files\NVIDIA GPU Computing Toolkit\CUDA\v10.0"
- cmd: IF %CUDA%==true IF NOT EXIST "%CUDA_PATH%" set CUDA_INSTALL=1
- cmd: IF DEFINED CUDA_INSTALL appveyor DownloadFile https://developer.nvidia.com/compute/cuda/10.0/Prod/network_installers/cuda_10.0.130_win10_network
- cmd: IF DEFINED CUDA_INSTALL cuda_10.0.130_win10_network -s nvcc_10.0 cublas_dev_10.0 cublas_10.0 cudart_10.0
- cmd: IF %CUDA%==true set PATH=%CUDA_PATH%\bin;%PATH%
- cmd: IF %CUDA%==true IF NOT EXIST C:\cache\cuda appveyor DownloadFile http://developer.download.nvidia.com/compute/redist/cudnn/v7.4.2/cudnn-10.0-windows10-x64-v7.4.2.24.zip
- cmd: IF %CUDA%==true IF NOT EXIST C:\cache\cuda 7z x cudnn-10.0-windows10-x64-v7.4.2.24.zip -oC:\cache
- cmd: set PATH=C:\Python36;C:\Python36\scripts;%PATH%
- cmd: pip3 install --upgrade meson==0.51.2
- cmd: call "C:\Program Files (x86)\Microsoft Visual Studio\2017\Community\VC\Auxiliary\Build\vcvarsall.bat" amd64
- cmd: set PKG_FOLDER="C:\cache"
- cmd: IF NOT EXIST c:\cache\protobuf\ git clone -b v3.5.1 --single-branch --depth 1 https://github.com/google/protobuf.git
- cmd: IF NOT EXIST c:\cache\protobuf\ mkdir protobuf\build_msvc
- cmd: IF NOT EXIST c:\cache\protobuf\ cd protobuf\build_msvc
- cmd: IF NOT EXIST c:\cache\protobuf\ cmake -G "Visual Studio 15 2017 Win64" -Dprotobuf_BUILD_SHARED_LIBS=NO -Dprotobuf_BUILD_TESTS=OFF -DCMAKE_INSTALL_PREFIX=c:/cache/protobuf ../cmake
- cmd: IF NOT EXIST c:\cache\protobuf\ msbuild INSTALL.vcxproj /p:Configuration=Release /p:Platform=x64 /m
- cmd: set PATH=c:\cache\protobuf\bin;%PATH%
- cmd: IF NOT EXIST c:\cache\testnet appveyor DownloadFile http://lczero.org/get_network?sha=7170f639ba1cdc407283b8e52377283e36845b954788c6ada8897937637ef032 -Filename c:\cache\testnet
- cmd: IF %GTEST%==true IF NOT EXIST C:\cache\syzygy mkdir C:\cache\syzygy
- cmd: IF %GTEST%==true cd C:\cache\syzygy
- cmd: IF %GTEST%==true IF NOT EXIST KQvK.rtbz curl --remote-name-all https://tablebase.lichess.ovh/tables/standard/3-4-5/K{P,N,R,B,Q}vK.rtb{w,z}
- cmd: IF %GTEST%==true IF NOT EXIST KQQvK.rtbz curl --remote-name-all https://tablebase.lichess.ovh/tables/standard/3-4-5/K{P,N,R,B,Q}{P,N,R,B,Q}vK.rtb{w,z}
- cmd: IF %GTEST%==true IF NOT EXIST KQvKQ.rtbz curl --remote-name-all https://tablebase.lichess.ovh/tables/standard/3-4-5/K{P,N,R,B,Q}vK{P,N,R,B,Q}.rtb{w,z}
- cmd: cd C:\projects\lc0
cache:
  - C:\cache
  - 'C:\Program Files\NVIDIA GPU Computing Toolkit\CUDA\v10.0'
  - C:\projects\lc0\subprojects\packagecache
before_build:
- cmd: git submodule update --init --recursive
- cmd: SET BUILD_BLAS=%BLAS%
- cmd: IF %OPENCL%==true SET BUILD_BLAS=true
- cmd: meson build --backend vs2017 --buildtype release -Dgtest=%GTEST% -Dopencl=%OPENCL% -Dblas=%BUILD_BLAS% -Ddnnl=true -Deigen=true -Dcudnn=%CUDA% -Dispc_native_only=false -Dpopcnt=false -Dcudnn_include="%CUDA_PATH%\include","%PKG_FOLDER%\cuda\include" -Dcudnn_libdirs="%CUDA_PATH%\lib\x64","%PKG_FOLDER%\cuda\lib\x64" -Dprotobuf_include="%PKG_FOLDER%\protobuf\include" -Dprotobuf_libdir="%PKG_FOLDER%\protobuf\lib" -Dopenblas_include="%PKG_FOLDER%\OpenBLAS\dist64\include" -Dopenblas_libdirs="%PKG_FOLDER%\OpenBLAS\dist64\lib" -Ddnnl_dir="%PKG_FOLDER%\dnnl_win_1.1.1_cpu_vcomp" -Dopencl_include="%PKG_FOLDER%\opencl-nug.0.777.77\build\native\include" -Dopencl_libdirs="%PKG_FOLDER%\opencl-nug.0.777.77\build\native\lib\x64" -Ddefault_library=static
build_script:
- cmd: IF %APPVEYOR_REPO_TAG%==false msbuild "C:\projects\lc0\build\lc0.sln" /m /p:WholeProgramOptimization=true /p:DebugInformationFormat=ProgramDatabase /logger:"C:\Program Files\AppVeyor\BuildAgent\Appveyor.MSBuildLogger.dll"
- cmd: IF %APPVEYOR_REPO_TAG%==true msbuild "C:\projects\lc0\build\lc0.sln" /m /p:WholeProgramOptimization=PGInstrument /logger:"C:\Program Files\AppVeyor\BuildAgent\Appveyor.MSBuildLogger.dll"
- cmd: cd build
- cmd: IF %NAME%==cpu-openblas copy C:\cache\OpenBLAS\dist64\bin\libopenblas.dll
- cmd: IF %NAME%==cpu-dnnl copy C:\cache\dnnl_win_1.1.1_cpu_vcomp\bin\dnnl.dll
- cmd: IF %APPVEYOR_REPO_TAG%==true IF %OPENCL%==true copy C:\cache\opencl-nug.0.777.77\build\native\bin\OpenCL.dll
- cmd: IF %APPVEYOR_REPO_TAG%==true IF %CUDA%==true copy "%CUDA_PATH%"\bin\*.dll
- cmd: IF %APPVEYOR_REPO_TAG%==true IF %CUDA%==true copy %PKG_FOLDER%\cuda\bin\cudnn64_7.dll
- cmd: IF %APPVEYOR_REPO_TAG%==true lc0 benchmark --weights=c:\cache\testnet --backend=random --movetime=10000
- cmd: cd ..
- cmd: IF %APPVEYOR_REPO_TAG%==true msbuild "C:\projects\lc0\build\lc0.sln" /m /p:WholeProgramOptimization=PGOptimize /p:DebugInformationFormat=ProgramDatabase /logger:"C:\Program Files\AppVeyor\BuildAgent\Appveyor.MSBuildLogger.dll"
after_build:
- cmd: IF %APPVEYOR_REPO_TAG%==true 7z a lc0-%APPVEYOR_REPO_TAG_NAME%-windows-%NAME%.zip %APPVEYOR_BUILD_FOLDER%\build\lc0.exe
- cmd: IF %APPVEYOR_REPO_TAG%==true appveyor DownloadFile "https://ci.appveyor.com/api/projects/LeelaChessZero/lczero-client/artifacts/client.exe?branch=release&pr=false&job=Environment%%3A%%20NAME%%3D.exe%%2C%%20GOOS%%3Dwindows"
- cmd: IF %APPVEYOR_REPO_TAG%==true 7z a lc0-%APPVEYOR_REPO_TAG_NAME%-windows-%NAME%.zip client.exe
- cmd: IF %APPVEYOR_REPO_TAG%==true type COPYING |more /P > dist\COPYING
- cmd: IF %APPVEYOR_REPO_TAG%==true 7z a lc0-%APPVEYOR_REPO_TAG_NAME%-windows-%NAME%.zip .\dist\COPYING
- cmd: IF %APPVEYOR_REPO_TAG%==true IF %CUDA%==true copy lc0-%APPVEYOR_REPO_TAG_NAME%-windows-%NAME%.zip lc0-%APPVEYOR_REPO_TAG_NAME%-windows-%NAME%-nodll.zip
- cmd: IF %APPVEYOR_REPO_TAG%==true IF %NAME%==cpu-openblas 7z a lc0-%APPVEYOR_REPO_TAG_NAME%-windows-%NAME%.zip C:\cache\OpenBLAS\dist64\bin\libopenblas.dll
- cmd: IF %APPVEYOR_REPO_TAG%==true IF %NAME%==cpu-dnnl 7z a lc0-%APPVEYOR_REPO_TAG_NAME%-windows-%NAME%.zip C:\cache\dnnl_win_1.1.1_cpu_vcomp\bin\dnnl.dll
- cmd: IF %APPVEYOR_REPO_TAG%==true IF %OPENCL%==true 7z a lc0-%APPVEYOR_REPO_TAG_NAME%-windows-%NAME%.zip C:\cache\opencl-nug.0.777.77\build\native\bin\OpenCL.dll
- cmd: IF %APPVEYOR_REPO_TAG%==true IF %CUDA%==true 7z a lc0-%APPVEYOR_REPO_TAG_NAME%-windows-%NAME%.zip "%CUDA_PATH%\bin\cudart64_100.dll" "%CUDA_PATH%\bin\cublas64_100.dll"
- cmd: IF %APPVEYOR_REPO_TAG%==true IF %CUDA%==true 7z a lc0-%APPVEYOR_REPO_TAG_NAME%-windows-%NAME%.zip "%PKG_FOLDER%\cuda\bin\cudnn64_7.dll"
- cmd: IF %APPVEYOR_REPO_TAG%==true IF %NAME%==cpu-dnnl copy "%PKG_FOLDER%\dnnl_win_1.1.1_cpu_vcomp\LICENSE" dist\DNNL-LICENSE
- cmd: IF %APPVEYOR_REPO_TAG%==true IF %NAME%==cpu-dnnl 7z a lc0-%APPVEYOR_REPO_TAG_NAME%-windows-%NAME%.zip .\dist\DNNL-LICENSE
- cmd: IF %APPVEYOR_REPO_TAG%==true IF %OPENCL%==true type scripts\check_opencl.bat |more /P > dist\check_opencl.bat
- cmd: IF %APPVEYOR_REPO_TAG%==true IF %OPENCL%==true 7z a lc0-%APPVEYOR_REPO_TAG_NAME%-windows-%NAME%.zip .\dist\check_opencl.bat
- cmd: IF %APPVEYOR_REPO_TAG%==true IF %CUDA%==true copy "%CUDA_PATH%\EULA.txt" dist\CUDA.txt
- cmd: IF %APPVEYOR_REPO_TAG%==true IF %CUDA%==true copy "%PKG_FOLDER%\cuda\NVIDIA_SLA_cuDNN_Support.txt" dist\CUDNN.txt
- cmd: IF %APPVEYOR_REPO_TAG%==true IF %CUDA%==true type dist\README-cuda.txt |more /P > dist\README.txt
- cmd: IF %APPVEYOR_REPO_TAG%==true IF %CUDA%==true 7z a lc0-%APPVEYOR_REPO_TAG_NAME%-windows-%NAME%.zip .\dist\README.txt .\dist\CUDA.txt .\dist\CUDNN.txt
artifacts:
  - path: build/lc0.exe
    name: lc0-$(NAME)
  - path: /*.zip/
    name: lc0-$(APPVEYOR_REPO_TAG_NAME)-windows-$(NAME)-zip
  - path: build/lc0.pdb
    name: lc0-debug-symbols
deploy:
  - provider: GitHub
    artifact: /.*\.zip/
    auth_token:
      secure: USFAdwQKTXqOXQjCYQfzWvzRpUhvqJLBkN4hbOg+j876vDxGZHt9bMYayb5evePp
    on:
      appveyor_repo_tag: true
test_script:
- cmd: cd build
- cmd: IF %GTEST%==true xcopy /s /i C:\cache\syzygy syzygy
- cmd: IF %GTEST%==true meson test --print-errorlogs
- cmd: cd ..
on_finish:
- cmd: cd C:\projects\lc0\build
- cmd: IF %GTEST%==true for %%a in (*.xml) do curl -F file=@%%a https://ci.appveyor.com/api/testresults/junit/%APPVEYOR_JOB_ID%
- cmd: cd ..<|MERGE_RESOLUTION|>--- conflicted
+++ resolved
@@ -5,14 +5,7 @@
 - Visual Studio 2017
 environment:
   matrix:
-<<<<<<< HEAD
-  - NAME: opencl
-=======
-  - NAME: gpu-nvidia-cuda
   - NAME: gpu-opencl
-  - NAME: cpu-dnnl
-  - NAME: cpu-openblas
->>>>>>> f83f81de
 clone_folder: c:\projects\lc0
 install:
 - cmd: set CUDA=false
