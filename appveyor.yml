version: '{build}'
configuration: Release
platform: x64
image:
- Visual Studio 2017
environment:
  matrix:
  - NAME: mkl
install:
- cmd: set CUDA=false
- cmd: set OPENCL=false
- cmd: set BLAS=false
- cmd: set GTEST=false
- cmd: IF NOT EXIST C:\cache\mklml_win_2019.0.5.20190502 appveyor DownloadFile https://github.com/intel/mkl-dnn/releases/download/v0.19/mklml_win_2019.0.5.20190502.zip
- cmd: IF NOT EXIST C:\cache\mklml_win_2019.0.5.20190502 7z x mklml_win_2019.0.5.20190502.zip -oC:\cache
- cmd: IF NOT EXIST C:\cache\ispc-v1.9.2-windows appveyor DownloadFile https://sourceforge.net/projects/ispcmirror/files/v1.9.2/ispc-v1.9.2-windows.zip
- cmd: IF NOT EXIST C:\cache\ispc-v1.9.2-windows 7z x ispc-v1.9.2-windows.zip -oC:\cache
- cmd: set PATH=C:\cache\ispc-v1.9.2-windows;%PATH%
- cmd: set PATH=C:\Python36;C:\Python36\scripts;%PATH%
- cmd: pip3 install --upgrade meson==0.50.1
- cmd: call "C:\Program Files (x86)\Microsoft Visual Studio\2017\Community\VC\Auxiliary\Build\vcvarsall.bat" amd64
- cmd: set PKG_FOLDER="C:\cache"
- cmd: IF NOT EXIST c:\cache\protobuf\ git clone -b v3.5.1 --single-branch --depth 1 https://github.com/google/protobuf.git
- cmd: IF NOT EXIST c:\cache\protobuf\ mkdir protobuf\build_msvc
- cmd: IF NOT EXIST c:\cache\protobuf\ cd protobuf\build_msvc
- cmd: IF NOT EXIST c:\cache\protobuf\ cmake -G "Visual Studio 15 2017 Win64" -Dprotobuf_BUILD_SHARED_LIBS=NO -Dprotobuf_BUILD_TESTS=OFF -DCMAKE_INSTALL_PREFIX=c:/cache/protobuf ../cmake
- cmd: IF NOT EXIST c:\cache\protobuf\ msbuild INSTALL.vcxproj /p:Configuration=Release /p:Platform=x64 /m
- cmd: set PATH=c:\cache\protobuf\bin;%PATH%
- cmd: IF NOT EXIST c:\cache\testnet appveyor DownloadFile http://lczero.org/get_network?sha=7170f639ba1cdc407283b8e52377283e36845b954788c6ada8897937637ef032 -Filename c:\cache\testnet
- cmd: cd C:\projects\lc0
cache:
<<<<<<< HEAD
  - C:\cache
=======
  - C:\cache -> appveyor.yml
  - 'C:\Program Files\NVIDIA GPU Computing Toolkit\CUDA\v10.0'
>>>>>>> 46e4053a
  - C:\projects\lc0\subprojects\packagecache
before_build:
- cmd: git submodule update --init --recursive
- cmd: meson build --backend vs2017 --buildtype release -Dgtest=false -Dopencl=false -Dblas=true -Dcudnn=false -Dispc_native_only=false -Dpopcnt=false -Dprotobuf_include="%PKG_FOLDER%\protobuf\include" -Dprotobuf_libdir="%PKG_FOLDER%\protobuf\lib" -Dmkl_include="%PKG_FOLDER%\mklml_win_2019.0.5.20190502\include" -Dmkl_libdirs="%PKG_FOLDER%\mklml_win_2019.0.5.20190502\lib" -Ddefault_library=static
build_script:
- cmd: msbuild "C:\projects\lc0\build\lc0.sln" /m /p:WholeProgramOptimization=PGInstrument /logger:"C:\Program Files\AppVeyor\BuildAgent\Appveyor.MSBuildLogger.dll"
- cmd: cd build
- cmd: copy C:\cache\mklml_win_2019.0.5.20190502\lib\*.dll
- cmd: lc0 benchmark --weights=c:\cache\testnet --backend=random --movetime=10000
- cmd: cd ..
- cmd: msbuild "C:\projects\lc0\build\lc0.sln" /m /p:WholeProgramOptimization=PGOptimize /logger:"C:\Program Files\AppVeyor\BuildAgent\Appveyor.MSBuildLogger.dll"
after_build:
- cmd: 7z a lc0-windows-%NAME%.zip %APPVEYOR_BUILD_FOLDER%\build\lc0.exe
artifacts:
  - path: build/lc0.exe
    name: lc0-$(NAME)
  - path: lc0-windows-$(NAME).zip
    name: lc0-windows-$(NAME)-zip<|MERGE_RESOLUTION|>--- conflicted
+++ resolved
@@ -29,12 +29,7 @@
 - cmd: IF NOT EXIST c:\cache\testnet appveyor DownloadFile http://lczero.org/get_network?sha=7170f639ba1cdc407283b8e52377283e36845b954788c6ada8897937637ef032 -Filename c:\cache\testnet
 - cmd: cd C:\projects\lc0
 cache:
-<<<<<<< HEAD
-  - C:\cache
-=======
   - C:\cache -> appveyor.yml
-  - 'C:\Program Files\NVIDIA GPU Computing Toolkit\CUDA\v10.0'
->>>>>>> 46e4053a
   - C:\projects\lc0\subprojects\packagecache
 before_build:
 - cmd: git submodule update --init --recursive
