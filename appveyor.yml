--- conflicted
+++ resolved
@@ -12,11 +12,6 @@
   - NAME: cpu-dnnl
   - NAME: cpu-openblas
   - NAME: onednn
-<<<<<<< HEAD
-=======
-  - NAME: onnx-dml
-  - NAME: android
->>>>>>> edbd8a82
 for:
 -
   matrix:
